--- conflicted
+++ resolved
@@ -33,11 +33,8 @@
 	JSONProtoTest \
 	OptionalRequiredTest \
 	ReflectionTest \
-<<<<<<< HEAD
+	UnitTests \
 	SpecializationTest
-=======
-	UnitTests
->>>>>>> d0fe4098
 
 TESTS = \
 	$(check_PROGRAMS)
@@ -100,22 +97,14 @@
 ReflectionTest_SOURCES = \
 	ReflectionTest.cpp
 
-<<<<<<< HEAD
-ReflectionTest_LDADD = \
-	$(top_srcdir)/lib/cpp/libthrift.la
-
+ReflectionTest_LDADD = libtestgencpp.la
 #
 # SpecializationTest
 #
 SpecializationTest_SOURCES = \
-	gen-cpp/DebugProtoTest_types.cpp \
 	SpecializationTest.cpp
 
-SpecializationTest_LDADD = \
-	$(top_srcdir)/lib/cpp/libthrift.la
-=======
-ReflectionTest_LDADD = libtestgencpp.la
->>>>>>> d0fe4098
+SpecializationTest_LDADD = libtestgencpp.la
 
 #
 # Common thrift code generation rules
