--- conflicted
+++ resolved
@@ -58,11 +58,8 @@
 	DebugProtoTest \
 	JSONProtoTest \
 	OptionalRequiredTest \
-<<<<<<< HEAD
 	ConstructorOrderTest \
-=======
 	AllProtocolsTest \
->>>>>>> 0ba19fa9
 	UnitTests
 
 TESTS = \
