--- conflicted
+++ resolved
@@ -589,16 +589,9 @@
     indent(out) << "thrift_spec = ()" << endl;
   }
 
-<<<<<<< HEAD
-  out <<
-    indent() << "def __init__(self, d=None):" << endl;
-  indent_up();
-=======
-
   if (members.size() > 0) {
     out <<
       indent() << "def __init__(self,";
->>>>>>> 5bb867d5
 
     for (m_iter = members.begin(); m_iter != members.end(); ++m_iter) {
       // This fills in default values, as opposed to nulls
