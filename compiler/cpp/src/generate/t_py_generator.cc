--- conflicted
+++ resolved
@@ -572,22 +572,12 @@
   // for structures with no members.
   // TODO(dreiss): Test encoding of structs where some inner structs
   // don't have thrift_spec.
-<<<<<<< HEAD
-  if (!sorted_members.empty()) {
-    int sorted_keys_pos = sorted_members[0]->get_key();
-    indent(out) << "thrift_offset = " << sorted_keys_pos << endl;
-    indent(out) << "thrift_spec = (" << endl;
-    indent_up();
-
-    for (m_iter = sorted_members.begin(); m_iter != sorted_members.end(); ++m_iter) {
-=======
   if (members.empty() || (members[0]->get_key() >= 0)) {
     indent(out) << "thrift_spec = (" << endl;
     indent_up();
 
     int sorted_keys_pos = 0;
     for (m_iter = members.begin(); m_iter != members.end(); ++m_iter) {
->>>>>>> 64f0908b
 
       for (; sorted_keys_pos != (*m_iter)->get_key(); sorted_keys_pos++) {
         indent(out) << "None, # " << sorted_keys_pos << endl;
