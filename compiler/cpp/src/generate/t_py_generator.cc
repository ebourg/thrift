/*
 * Licensed to the Apache Software Foundation (ASF) under one
 * or more contributor license agreements. See the NOTICE file
 * distributed with this work for additional information
 * regarding copyright ownership. The ASF licenses this file
 * to you under the Apache License, Version 2.0 (the
 * "License"); you may not use this file except in compliance
 * with the License. You may obtain a copy of the License at
 *
 *   http://www.apache.org/licenses/LICENSE-2.0
 *
 * Unless required by applicable law or agreed to in writing,
 * software distributed under the License is distributed on an
 * "AS IS" BASIS, WITHOUT WARRANTIES OR CONDITIONS OF ANY
 * KIND, either express or implied. See the License for the
 * specific language governing permissions and limitations
 * under the License.
 */

#include <string>
#include <fstream>
#include <iostream>
#include <vector>

#include <stdlib.h>
#include <sys/stat.h>
#include <sys/types.h>
#include <sstream>
#include <algorithm>
#include "t_generator.h"
#include "platform.h"
using namespace std;


/**
 * Python code generator.
 *
 */
class t_py_generator : public t_generator {
 public:
  t_py_generator(
      t_program* program,
      const std::map<std::string, std::string>& parsed_options,
      const std::string& option_string)
    : t_generator(program)
  {
    std::map<std::string, std::string>::const_iterator iter;

    iter = parsed_options.find("new_style");
    gen_newstyle_ = (iter != parsed_options.end());

    iter = parsed_options.find("twisted");
    gen_twisted_ = (iter != parsed_options.end());

    out_dir_base_ = "gen-py";
  }

  /**
   * Init and close methods
   */

  void init_generator();
  void close_generator();

  /**
   * Program-level generation functions
   */

  void generate_typedef  (t_typedef*  ttypedef);
  void generate_enum     (t_enum*     tenum);
  void generate_const    (t_const*    tconst);
  void generate_struct   (t_struct*   tstruct);
  void generate_xception (t_struct*   txception);
  void generate_service  (t_service*  tservice);

  std::string render_const_value(t_type* type, t_const_value* value);

  /**
   * Struct generation code
   */

  void generate_py_struct(t_struct* tstruct, bool is_exception);
  void generate_py_struct_definition(std::ofstream& out, t_struct* tstruct, bool is_xception=false, bool is_result=false);
  void generate_py_struct_reader(std::ofstream& out, t_struct* tstruct);
  void generate_py_struct_writer(std::ofstream& out, t_struct* tstruct);
  void generate_py_function_helpers(t_function* tfunction);

  /**
   * Service-level generation functions
   */

  void generate_service_helpers   (t_service*  tservice);
  void generate_service_interface (t_service* tservice);
  void generate_service_client    (t_service* tservice);
  void generate_service_remote    (t_service* tservice);
  void generate_service_server    (t_service* tservice);
  void generate_process_function  (t_service* tservice, t_function* tfunction);

  /**
   * Serialization constructs
   */

  void generate_deserialize_field        (std::ofstream &out,
                                          t_field*    tfield,
                                          std::string prefix="",
                                          bool inclass=false);

  void generate_deserialize_struct       (std::ofstream &out,
                                          t_struct*   tstruct,
                                          std::string prefix="");

  void generate_deserialize_container    (std::ofstream &out,
                                          t_type*     ttype,
                                          std::string prefix="");

  void generate_deserialize_set_element  (std::ofstream &out,
                                          t_set*      tset,
                                          std::string prefix="");

  void generate_deserialize_map_element  (std::ofstream &out,
                                          t_map*      tmap,
                                          std::string prefix="");

  void generate_deserialize_list_element (std::ofstream &out,
                                          t_list*     tlist,
                                          std::string prefix="");

  void generate_serialize_field          (std::ofstream &out,
                                          t_field*    tfield,
                                          std::string prefix="");

  void generate_serialize_struct         (std::ofstream &out,
                                          t_struct*   tstruct,
                                          std::string prefix="");

  void generate_serialize_container      (std::ofstream &out,
                                          t_type*     ttype,
                                          std::string prefix="");

  void generate_serialize_map_element    (std::ofstream &out,
                                          t_map*      tmap,
                                          std::string kiter,
                                          std::string viter);

  void generate_serialize_set_element    (std::ofstream &out,
                                          t_set*      tmap,
                                          std::string iter);

  void generate_serialize_list_element   (std::ofstream &out,
                                          t_list*     tlist,
                                          std::string iter);

  void generate_python_docstring         (std::ofstream& out,
                                          t_struct* tstruct);

  void generate_python_docstring         (std::ofstream& out,
                                          t_function* tfunction);

  void generate_python_docstring         (std::ofstream& out,
                                          t_doc*    tdoc,
                                          t_struct* tstruct,
                                          const char* subheader);

  void generate_python_docstring         (std::ofstream& out,
                                          t_doc* tdoc);

  /**
   * Helper rendering functions
   */

  std::string py_autogen_comment();
  std::string py_imports();
  std::string py_default();
  std::string render_includes();
  bool can_default(t_field* field);
  std::string declare_argument(t_field* tfield);
  std::string render_field_default_value(t_field* tfield);
  std::string type_name(t_type* ttype);
  std::string function_signature(t_function* tfunction, std::string prefix="");
  std::string function_signature_if(t_function* tfunction, std::string prefix="");
  std::string argument_list(t_struct* tstruct);
  std::string type_to_enum(t_type* ttype);
  std::string type_to_spec_args(t_type* ttype);

  static std::string get_real_py_module(const t_program* program) {
    std::string real_module = program->get_namespace("py");
    if (real_module.empty()) {
      return program->get_name();
    }
    return real_module;
  }

 private:

  /**
   * True iff we should generate new-style classes.
   */
  bool gen_newstyle_;

  /**
   * True iff we should generate Twisted-friendly RPC services.
   */
  bool gen_twisted_;

  /**
   * File streams
   */

  std::ofstream f_types_;
  std::ofstream f_consts_;
  std::ofstream f_service_;

  std::string package_dir_;

};


/**
 * Prepares for file generation by opening up the necessary file output
 * streams.
 *
 * @param tprogram The program to generate
 */
void t_py_generator::init_generator() {
  // Make output directory
  string module = get_real_py_module(program_);
  package_dir_ = get_out_dir();
  while (true) {
    // TODO: Do better error checking here.
    MKDIR(package_dir_.c_str());
    std::ofstream init_py((package_dir_+"/__init__.py").c_str());
    init_py.close();
    if (module.empty()) {
      break;
    }
    string::size_type pos = module.find('.');
    if (pos == string::npos) {
      package_dir_ += "/";
      package_dir_ += module;
      module.clear();
    } else {
      package_dir_ += "/";
      package_dir_ += module.substr(0, pos);
      module.erase(0, pos+1);
    }
  }

  // Make output file
  string f_types_name = package_dir_+"/"+"ttypes.py";
  f_types_.open(f_types_name.c_str());

  string f_consts_name = package_dir_+"/"+"constants.py";
  f_consts_.open(f_consts_name.c_str());

  string f_init_name = package_dir_+"/__init__.py";
  ofstream f_init;
  f_init.open(f_init_name.c_str());
  f_init  <<
    "__all__ = ['ttypes', 'constants'";
  vector<t_service*> services = program_->get_services();
  vector<t_service*>::iterator sv_iter;
  for (sv_iter = services.begin(); sv_iter != services.end(); ++sv_iter) {
    f_init << ", '" << (*sv_iter)->get_name() << "'";
  }
  f_init << "]" << endl;
  f_init.close();

  // Print header
  f_types_ <<
    py_autogen_comment() << endl <<
    py_imports() << endl <<
    py_default() << endl <<
    render_includes() << endl <<
    endl << endl;

  f_consts_ <<
    py_autogen_comment() << endl <<
    py_imports() << endl <<
    "from ttypes import *" << endl <<
    endl;
}

/**
 * Renders all the imports necessary for including another Thrift program
 */
string t_py_generator::render_includes() {
  const vector<t_program*>& includes = program_->get_includes();
  string result = "";
  for (size_t i = 0; i < includes.size(); ++i) {
    result += "import " + get_real_py_module(includes[i]) + ".ttypes\n";
  }
  if (includes.size() > 0) {
    result += "\n";
  }
  return result;
}

/**
 * Autogen'd comment
 */
string t_py_generator::py_autogen_comment() {
  return
    std::string("#\n") +
    "# Autogenerated by Thrift\n" +
    "#\n" +
    "# DO NOT EDIT UNLESS YOU ARE SURE THAT YOU KNOW WHAT YOU ARE DOING\n" +
    "#\n";
}

string t_py_generator::py_default() {
  return "default = object()\n";
}

/**
 * Prints standard thrift imports
 */
string t_py_generator::py_imports() {
  return
    string("from thrift.Thrift import *");
}

/**
 * Closes the type files
 */
void t_py_generator::close_generator() {
  // Close types file
  f_types_.close();
  f_consts_.close();
}

/**
 * Generates a typedef. This is not done in Python, types are all implicit.
 *
 * @param ttypedef The type definition
 */
void t_py_generator::generate_typedef(t_typedef* ttypedef) {}

/**
 * Generates code for an enumerated type. Done using a class to scope
 * the values.
 *
 * @param tenum The enumeration
 */
void t_py_generator::generate_enum(t_enum* tenum) {
  f_types_ <<
    "class " << tenum->get_name() <<
    (gen_newstyle_ ? "(object)" : "") <<
    ":" << endl;
  indent_up();
  generate_python_docstring(f_types_, tenum);

  vector<t_enum_value*> constants = tenum->get_constants();
  vector<t_enum_value*>::iterator c_iter;
  int value = -1;
  for (c_iter = constants.begin(); c_iter != constants.end(); ++c_iter) {
    if ((*c_iter)->has_value()) {
      value = (*c_iter)->get_value();
    } else {
      ++value;
    }

    f_types_ <<
      indent() << (*c_iter)->get_name() << " = " << value << endl;
  }

  indent_down();
  f_types_ << endl;
}

/**
 * Generate a constant value
 */
void t_py_generator::generate_const(t_const* tconst) {
  t_type* type = tconst->get_type();
  string name = tconst->get_name();
  t_const_value* value = tconst->get_value();

  indent(f_consts_) << name << " = " << render_const_value(type, value);
  f_consts_ << endl << endl;
}

/**
 * Prints the value of a constant with the given type. Note that type checking
 * is NOT performed in this function as it is always run beforehand using the
 * validate_types method in main.cc
 */
string t_py_generator::render_const_value(t_type* type, t_const_value* value) {
  type = get_true_type(type);
  std::ostringstream out;

  if (type->is_base_type()) {
    t_base_type::t_base tbase = ((t_base_type*)type)->get_base();
    switch (tbase) {
    case t_base_type::TYPE_STRING:
      out << '"' << get_escaped_string(value) << '"';
      break;
    case t_base_type::TYPE_BOOL:
      out << (value->get_integer() > 0 ? "True" : "False");
      break;
    case t_base_type::TYPE_BYTE:
    case t_base_type::TYPE_I16:
    case t_base_type::TYPE_I32:
    case t_base_type::TYPE_I64:
      out << value->get_integer();
      break;
    case t_base_type::TYPE_DOUBLE:
      if (value->get_type() == t_const_value::CV_INTEGER) {
        out << value->get_integer();
      } else {
        out << value->get_double();
      }
      break;
    default:
      throw "compiler error: no const of base type " + t_base_type::t_base_name(tbase);
    }
  } else if (type->is_enum()) {
    indent(out) << value->get_integer();
  } else if (type->is_struct() || type->is_xception()) {
    out << type->get_name() << "(**{" << endl;
    indent_up();
    const vector<t_field*>& fields = ((t_struct*)type)->get_members();
    vector<t_field*>::const_iterator f_iter;
    const map<t_const_value*, t_const_value*>& val = value->get_map();
    map<t_const_value*, t_const_value*>::const_iterator v_iter;
    for (v_iter = val.begin(); v_iter != val.end(); ++v_iter) {
      t_type* field_type = NULL;
      for (f_iter = fields.begin(); f_iter != fields.end(); ++f_iter) {
        if ((*f_iter)->get_name() == v_iter->first->get_string()) {
          field_type = (*f_iter)->get_type();
        }
      }
      if (field_type == NULL) {
        throw "type error: " + type->get_name() + " has no field " + v_iter->first->get_string();
      }
      out << indent();
      out << render_const_value(g_type_string, v_iter->first);
      out << " : ";
      out << render_const_value(field_type, v_iter->second);
      out << "," << endl;
    }
    indent_down();
    indent(out) << "})";
  } else if (type->is_map()) {
    t_type* ktype = ((t_map*)type)->get_key_type();
    t_type* vtype = ((t_map*)type)->get_val_type();
    out << "{" << endl;
    indent_up();
    const map<t_const_value*, t_const_value*>& val = value->get_map();
    map<t_const_value*, t_const_value*>::const_iterator v_iter;
    for (v_iter = val.begin(); v_iter != val.end(); ++v_iter) {
      out << indent();
      out << render_const_value(ktype, v_iter->first);
      out << " : ";
      out << render_const_value(vtype, v_iter->second);
      out << "," << endl;
    }
    indent_down();
    indent(out) << "}";
  } else if (type->is_list() || type->is_set()) {
    t_type* etype;
    if (type->is_list()) {
      etype = ((t_list*)type)->get_elem_type();
    } else {
      etype = ((t_set*)type)->get_elem_type();
    }
    if (type->is_set()) {
      out << "set(";
    }
    out << "[" << endl;
    indent_up();
    const vector<t_const_value*>& val = value->get_list();
    vector<t_const_value*>::const_iterator v_iter;
    for (v_iter = val.begin(); v_iter != val.end(); ++v_iter) {
      out << indent();
      out << render_const_value(etype, *v_iter);
      out << "," << endl;
    }
    indent_down();
    indent(out) << "]";
    if (type->is_set()) {
      out << ")";
    }
  } else {
    throw "CANNOT GENERATE CONSTANT FOR TYPE: " + type->get_name();
  }

  return out.str();
}

/**
 * Generates a python struct
 */
void t_py_generator::generate_struct(t_struct* tstruct) {
  generate_py_struct(tstruct, false);
}

/**
 * Generates a struct definition for a thrift exception. Basically the same
 * as a struct but extends the Exception class.
 *
 * @param txception The struct definition
 */
void t_py_generator::generate_xception(t_struct* txception) {
  generate_py_struct(txception, true);
}

/**
 * Generates a python struct
 */
void t_py_generator::generate_py_struct(t_struct* tstruct,
                                        bool is_exception) {
  generate_py_struct_definition(f_types_, tstruct, is_exception);
}

/**
 * Generates a struct definition for a thrift data type.
 *
 * @param tstruct The struct definition
 */
void t_py_generator::generate_py_struct_definition(ofstream& out,
                                                   t_struct* tstruct,
                                                   bool is_exception,
                                                   bool is_result) {

<<<<<<< HEAD
  const vector<t_field*>& members = tstruct->get_sorted_members();
=======
  const vector<t_field*>& members = tstruct->get_members();
  const vector<t_field*>& sorted_members = tstruct->get_sorted_members();
>>>>>>> 692a9870
  vector<t_field*>::const_iterator m_iter;

  out <<
    "class " << tstruct->get_name();
  if (is_exception) {
    out << "(Exception)";
  } else if (gen_newstyle_) {
    out << "(object)";
  }
  out <<
    ":" << endl;
  indent_up();
  generate_python_docstring(out, tstruct);

  out << endl;

  /*
     Here we generate the structure specification for the fastbinary codec.
     These specifications have the following structure:
     thrift_spec -> tuple of item_spec
     item_spec -> None | (tag, type_enum, name, spec_args, default)
     tag -> integer
     type_enum -> TType.I32 | TType.STRING | TType.STRUCT | ...
     name -> string_literal
     default -> None  # Handled by __init__
     spec_args -> None  # For simple types
                | (type_enum, spec_args)  # Value type for list/set
                | (type_enum, spec_args, type_enum, spec_args)
                  # Key and value for map
                | (class_name, spec_args_ptr) # For struct/exception
     class_name -> identifier  # Basically a pointer to the class
     spec_args_ptr -> expression  # just class_name.spec_args
  */

  // TODO(dreiss): Test encoding of structs where some inner structs
  // don't have thrift_spec.
<<<<<<< HEAD
  if (!members.empty()) {
    int sorted_keys_pos = members[0]->get_key();
    indent(out) << "thrift_offset = " << sorted_keys_pos << endl;
    indent(out) << "thrift_spec = (" << endl;
    indent_up();

    for (m_iter = members.begin(); m_iter != members.end(); ++m_iter) {
=======
  if (sorted_members.empty() || (sorted_members[0]->get_key() >= 0)) {
    indent(out) << "thrift_spec = (" << endl;
    indent_up();

    int sorted_keys_pos = 0;
    for (m_iter = sorted_members.begin(); m_iter != sorted_members.end(); ++m_iter) {
>>>>>>> 692a9870

      for (; sorted_keys_pos != (*m_iter)->get_key(); sorted_keys_pos++) {
        indent(out) << "None, # " << sorted_keys_pos << endl;
      }

      indent(out) << "(" << (*m_iter)->get_key() << ", "
            << type_to_enum((*m_iter)->get_type()) << ", "
            << "'" << (*m_iter)->get_name() << "'" << ", "
            << type_to_spec_args((*m_iter)->get_type()) << ", "
            << render_field_default_value(*m_iter) << ", "
            << "),"
            << " # " << sorted_keys_pos
            << endl;

      sorted_keys_pos ++;
    }

    indent_down();
    indent(out) << ")" << endl << endl;
  } else {
    indent(out) << "thrift_offset = 0" << endl;
    indent(out) << "thrift_spec = ()" << endl;
  }

  if (members.size() > 0) {
    out <<
      indent() << "def __init__(self";

    for (m_iter = members.begin(); m_iter != members.end(); ++m_iter) {
      // This fills in default values, as opposed to nulls
      out << ", " << declare_argument(*m_iter);
    }

    out << "):" << endl;

    indent_up();

    for (m_iter = members.begin(); m_iter != members.end(); ++m_iter) {
      // Initialize fields
      if (!can_default(*m_iter) && (*m_iter)->get_value() != NULL) {
        indent(out) <<
          "if " << (*m_iter)->get_name() << " is default:" << endl;
        indent_up();
        indent(out) << (*m_iter)->get_name() << " = " <<
          render_field_default_value(*m_iter) << endl;
        indent_down();
      }
      indent(out) << "self." << (*m_iter)->get_name() << " = " 
                  << (*m_iter)->get_name() << endl;
    }

    indent_down();

    out << endl;
  }

  generate_py_struct_reader(out, tstruct);
  generate_py_struct_writer(out, tstruct);

  // For exceptions only, generate a __str__ method. This is
  // because when raised exceptions are printed to the console, __repr__
  // isn't used. See python bug #5882
  if (is_exception) {
    out <<
      indent() << "def __str__(self):" << endl <<
      indent() << "  return repr(self)" << endl <<
      endl;
  }

  // Printing utilities so that on the command line thrift
  // structs look pretty like dictionaries
  out <<
    indent() << "def __repr__(self):" << endl <<
    indent() << "  L = ['%s=%r' % (key, value)" << endl <<
    indent() << "    for key, value in self.__dict__.iteritems()]" << endl <<
    indent() << "  return '%s(%s)' % (self.__class__.__name__, ', '.join(L))" << endl <<
    endl;

  // Equality and inequality methods that compare by value
  out <<
    indent() << "def __eq__(self, other):" << endl;
  indent_up();
  out <<
    indent() << "return isinstance(other, self.__class__) and "
                "self.__dict__ == other.__dict__" << endl;
  indent_down();
  out << endl;

  out <<
    indent() << "def __ne__(self, other):" << endl;
  indent_up();
  out <<
    indent() << "return not (self == other)" << endl;
  indent_down();
  out << endl;

  indent_down();
}

/**
 * Generates the read method for a struct
 */
void t_py_generator::generate_py_struct_reader(ofstream& out,
                                                t_struct* tstruct) {
  const vector<t_field*>& fields = tstruct->get_members();
  vector<t_field*>::const_iterator f_iter;

  indent(out) <<
    "def read(self, iprot):" << endl;
  indent_up();
  indent(out) << "iprot.read(self)" << endl;

  indent_down();
  out << endl;
}

void t_py_generator::generate_py_struct_writer(ofstream& out,
                                               t_struct* tstruct) {
  string name = tstruct->get_name();
  const vector<t_field*>& fields = tstruct->get_sorted_members();
  vector<t_field*>::const_iterator f_iter;

  indent(out) <<
    "def write(self, oprot):" << endl;
  indent_up();
  indent(out) << "oprot.write(self)" << endl;
  indent_down();
  out << endl;
}

/**
 * Generates a thrift service.
 *
 * @param tservice The service definition
 */
void t_py_generator::generate_service(t_service* tservice) {
  string f_service_name = package_dir_+"/"+service_name_+".py";
  f_service_.open(f_service_name.c_str());

  f_service_ <<
    py_autogen_comment() << endl <<
    py_default() << endl <<
    py_imports() << endl;

  if (tservice->get_extends() != NULL) {
    f_service_ <<
      "import " << get_real_py_module(tservice->get_extends()->get_program()) <<
      "." << tservice->get_extends()->get_name() << endl;
  }

  f_service_ <<
    "from ttypes import *" << endl <<
    "from thrift.Thrift import TProcessor" << endl;

  if (gen_twisted_) {
    f_service_ <<
      "from zope.interface import Interface, implements" << endl <<
      "from twisted.internet import defer" << endl <<
      "from thrift.transport import TTwisted" << endl;
  }

  f_service_ << endl;

  // Generate the three main parts of the service (well, two for now in PHP)
  generate_service_interface(tservice);
  generate_service_client(tservice);
  generate_service_server(tservice);
  generate_service_helpers(tservice);
  generate_service_remote(tservice);

  // Close service file
  f_service_ << endl;
  f_service_.close();
}

/**
 * Generates helper functions for a service.
 *
 * @param tservice The service to generate a header definition for
 */
void t_py_generator::generate_service_helpers(t_service* tservice) {
  vector<t_function*> functions = tservice->get_functions();
  vector<t_function*>::iterator f_iter;

  f_service_ <<
    "# HELPER FUNCTIONS AND STRUCTURES" << endl << endl;

  for (f_iter = functions.begin(); f_iter != functions.end(); ++f_iter) {
    t_struct* ts = (*f_iter)->get_arglist();
    generate_py_struct_definition(f_service_, ts, false);
    generate_py_function_helpers(*f_iter);
  }
}

/**
 * Generates a struct and helpers for a function.
 *
 * @param tfunction The function
 */
void t_py_generator::generate_py_function_helpers(t_function* tfunction) {
  if (!tfunction->is_oneway()) {
    t_struct result(program_, tfunction->get_name() + "_result");
    t_field success(tfunction->get_returntype(), "success", 0);
    if (!tfunction->get_returntype()->is_void()) {
      result.append(&success);
    }

    t_struct* xs = tfunction->get_xceptions();
    const vector<t_field*>& fields = xs->get_members();
    vector<t_field*>::const_iterator f_iter;
    for (f_iter = fields.begin(); f_iter != fields.end(); ++f_iter) {
      result.append(*f_iter);
    }
    generate_py_struct_definition(f_service_, &result, false, true);
  }
}

/**
 * Generates a service interface definition.
 *
 * @param tservice The service to generate a header definition for
 */
void t_py_generator::generate_service_interface(t_service* tservice) {
  string extends = "";
  string extends_if = "";
  if (tservice->get_extends() != NULL) {
    extends = type_name(tservice->get_extends());
    extends_if = "(" + extends + ".Iface)";
  } else {
    if (gen_twisted_) {
      extends_if = "(Interface)";
    }
  }

  f_service_ <<
    "class Iface" << extends_if << ":" << endl;
  indent_up();
  generate_python_docstring(f_service_, tservice);
  vector<t_function*> functions = tservice->get_functions();
  if (functions.empty()) {
    f_service_ <<
      indent() << "pass" << endl;
  } else {
    vector<t_function*>::iterator f_iter;
    for (f_iter = functions.begin(); f_iter != functions.end(); ++f_iter) {
      f_service_ <<
        indent() << "def " << function_signature_if(*f_iter) << ":" << endl;
      indent_up();
      generate_python_docstring(f_service_, (*f_iter));
      f_service_ <<
        indent() << "pass" << endl << endl;
      indent_down();
    }
  }

  indent_down();
  f_service_ <<
    endl;
}

/**
 * Generates a service client definition.
 *
 * @param tservice The service to generate a server for.
 */
void t_py_generator::generate_service_client(t_service* tservice) {
  string extends = "";
  string extends_client = "";
  if (tservice->get_extends() != NULL) {
    extends = type_name(tservice->get_extends());
    if (gen_twisted_) {
      extends_client = "(" + extends + ".Client)";
    } else {
      extends_client = extends + ".Client, ";
    }
  } else {
    if (gen_twisted_ && gen_newstyle_) {
        extends_client = "(object)";
    }
  }

  if (gen_twisted_) {
    f_service_ <<
      "class Client" << extends_client << ":" << endl <<
      "  implements(Iface)" << endl << endl;
  } else {
    f_service_ <<
      "class Client(" << extends_client << "Iface):" << endl;
  }
  indent_up();
  generate_python_docstring(f_service_, tservice);

  // Constructor function
  if (gen_twisted_) {
    f_service_ <<
      indent() << "def __init__(self, transport, oprot_factory):" << endl;
  } else {
    f_service_ <<
      indent() << "def __init__(self, iprot, oprot=None):" << endl;
  }
  if (extends.empty()) {
    if (gen_twisted_) {
      f_service_ <<
        indent() << "  self._transport = transport" << endl <<
        indent() << "  self._oprot_factory = oprot_factory" << endl <<
        indent() << "  self._seqid = 0" << endl <<
        indent() << "  self._reqs = {}" << endl <<
        endl;
    } else {
      f_service_ <<
        indent() << "  self._iprot = self._oprot = iprot" << endl <<
        indent() << "  if oprot != None:" << endl <<
        indent() << "    self._oprot = oprot" << endl <<
        indent() << "  self._seqid = 0" << endl <<
        endl;
    }
  } else {
    if (gen_twisted_) {
      f_service_ <<
        indent() << "  " << extends << ".Client.__init__(self, transport, oprot_factory)" << endl <<
        endl;
    } else {
      f_service_ <<
        indent() << "  " << extends << ".Client.__init__(self, iprot, oprot)" << endl <<
        endl;
    }
  }

  // Generate client method implementations
  vector<t_function*> functions = tservice->get_functions();
  vector<t_function*>::const_iterator f_iter;
  for (f_iter = functions.begin(); f_iter != functions.end(); ++f_iter) {
    t_struct* arg_struct = (*f_iter)->get_arglist();
    const vector<t_field*>& fields = arg_struct->get_members();
    vector<t_field*>::const_iterator fld_iter;
    string funname = (*f_iter)->get_name();

    // Open function
    indent(f_service_) <<
      "def " << function_signature(*f_iter) << ":" << endl;
    indent_up();
    generate_python_docstring(f_service_, (*f_iter));
    if (gen_twisted_) {
      indent(f_service_) << "self._seqid += 1" << endl;
      if (!(*f_iter)->is_oneway()) {
        indent(f_service_) <<
          "d = self._reqs[self._seqid] = defer.Deferred()" << endl;
      }
    }

    indent(f_service_) <<
      "self.send_" << funname << "(";

    bool first = true;
    for (fld_iter = fields.begin(); fld_iter != fields.end(); ++fld_iter) {
      if (first) {
        first = false;
      } else {
        f_service_ << ", ";
      }
      f_service_ << (*fld_iter)->get_name();
    }
    f_service_ << ")" << endl;

    if (!(*f_iter)->is_oneway()) {
      f_service_ << indent();
      if (gen_twisted_) {
        f_service_ << "return d" << endl;
      } else {
        if (!(*f_iter)->get_returntype()->is_void()) {
          f_service_ << "return ";
        }
        f_service_ <<
          "self.recv_" << funname << "()" << endl;
      }
    } else {
      if (gen_twisted_) {
        f_service_ <<
          indent() << "return defer.succeed(None)" << endl;
      }
    }
    indent_down();
    f_service_ << endl;

    indent(f_service_) <<
      "def send_" << function_signature(*f_iter) << ":" << endl;

    indent_up();

    std::string argsname = (*f_iter)->get_name() + "_args";

    // Serialize the request header
    if (gen_twisted_) {
      f_service_ <<
        indent() << "oprot = self._oprot_factory.getProtocol(self._transport)" << endl <<
        indent() <<
          "oprot.writeMessageBegin('" << (*f_iter)->get_name() << "', TMessageType.CALL, self._seqid)"
        << endl;
    } else {
      f_service_ <<
        indent() << "self._oprot.writeMessageBegin('" << (*f_iter)->get_name() << "', TMessageType.CALL, self._seqid)" << endl;
    }

    f_service_ <<
      indent() << "args = " << argsname << "()" << endl;

    for (fld_iter = fields.begin(); fld_iter != fields.end(); ++fld_iter) {
      f_service_ <<
        indent() << "args." << (*fld_iter)->get_name() << " = " << (*fld_iter)->get_name() << endl;
    }

    // Write to the stream
    if (gen_twisted_) {
      f_service_ <<
        indent() << "args.write(oprot)" << endl <<
        indent() << "oprot.writeMessageEnd()" << endl <<
        indent() << "oprot.trans.flush()" << endl;
    } else {
      f_service_ <<
        indent() << "args.write(self._oprot)" << endl <<
        indent() << "self._oprot.writeMessageEnd()" << endl <<
        indent() << "self._oprot.trans.flush()" << endl;
    }

    indent_down();

    if (!(*f_iter)->is_oneway()) {
      std::string resultname = (*f_iter)->get_name() + "_result";
      // Open function
      f_service_ <<
        endl;
      if (gen_twisted_) {
        f_service_ <<
          indent() << "def recv_" << (*f_iter)->get_name() <<
              "(self, iprot, mtype, rseqid):" << endl;
      } else {
        t_struct noargs(program_);
        t_function recv_function((*f_iter)->get_returntype(),
                               string("recv_") + (*f_iter)->get_name(),
                               &noargs);
        f_service_ <<
          indent() << "def " << function_signature(&recv_function) << ":" << endl;
      }
      indent_up();

      // TODO(mcslee): Validate message reply here, seq ids etc.

      if (gen_twisted_) {
        f_service_ <<
          indent() << "d = self._reqs.pop(rseqid)" << endl;
      } else {
        f_service_ <<
          indent() << "(fname, mtype, rseqid) = self._iprot.readMessageBegin()" << endl;
      }

      f_service_ <<
        indent() << "if mtype == TMessageType.EXCEPTION:" << endl <<
        indent() << "  x = TApplicationException()" << endl;

      if (gen_twisted_) {
        f_service_ <<
          indent() << "  x.read(iprot)" << endl <<
          indent() << "  iprot.readMessageEnd()" << endl <<
          indent() << "  return d.errback(x)" << endl <<
          indent() << "result = " << resultname << "()" << endl <<
          indent() << "result.read(iprot)" << endl <<
          indent() << "iprot.readMessageEnd()" << endl;
      } else {
        f_service_ <<
          indent() << "  x.read(self._iprot)" << endl <<
          indent() << "  self._iprot.readMessageEnd()" << endl <<
          indent() << "  raise x" << endl <<
          indent() << "result = " << resultname << "()" << endl <<
          indent() << "result.read(self._iprot)" << endl <<
          indent() << "self._iprot.readMessageEnd()" << endl;
      }

      // Careful, only return _result if not a void function
      if (!(*f_iter)->get_returntype()->is_void()) {
        f_service_ <<
          indent() << "if result.success != None:" << endl;
          if (gen_twisted_) {
            f_service_ <<
              indent() << "  return d.callback(result.success)" << endl;
          } else {
            f_service_ <<
              indent() << "  return result.success" << endl;
          }
      }

      t_struct* xs = (*f_iter)->get_xceptions();
      const std::vector<t_field*>& xceptions = xs->get_members();
      vector<t_field*>::const_iterator x_iter;
      for (x_iter = xceptions.begin(); x_iter != xceptions.end(); ++x_iter) {
        f_service_ <<
          indent() << "if result." << (*x_iter)->get_name() << " != None:" << endl;
          if (gen_twisted_) {
            f_service_ <<
              indent() << "  return d.errback(result." << (*x_iter)->get_name() << ")" << endl;

          } else {
            f_service_ <<
              indent() << "  raise result." << (*x_iter)->get_name() << "" << endl;
          }
      }

      // Careful, only return _result if not a void function
      if ((*f_iter)->get_returntype()->is_void()) {
        if (gen_twisted_) {
          indent(f_service_) <<
            "return d.callback(None)" << endl;
        } else {
          indent(f_service_) <<
            "return" << endl;
        }
      } else {
        if (gen_twisted_) {
          f_service_ <<
            indent() << "return d.errback(TApplicationException(TApplicationException.MISSING_RESULT, \"" << (*f_iter)->get_name() << " failed: unknown result\"))" << endl;
        } else {
          f_service_ <<
            indent() << "raise TApplicationException(TApplicationException.MISSING_RESULT, \"" << (*f_iter)->get_name() << " failed: unknown result\");" << endl;
        }
      }

      // Close function
      indent_down();
      f_service_ << endl;
    }
  }

  indent_down();
  f_service_ <<
    endl;
}

/**
 * Generates a command line tool for making remote requests
 *
 * @param tservice The service to generate a remote for.
 */
void t_py_generator::generate_service_remote(t_service* tservice) {
  vector<t_function*> functions = tservice->get_functions();
  vector<t_function*>::iterator f_iter;

  string f_remote_name = package_dir_+"/"+service_name_+"-remote";
  ofstream f_remote;
  f_remote.open(f_remote_name.c_str());

  f_remote <<
    "#!/usr/bin/env python" << endl <<
    py_autogen_comment() << endl <<
    "import sys" << endl <<
    "import pprint" << endl <<
    "from urlparse import urlparse" << endl <<
    "from thrift.transport import TTransport" << endl <<
    "from thrift.transport import TSocket" << endl <<
    "from thrift.transport import THttpClient" << endl <<
    "from thrift.protocol import TBinaryProtocol" << endl <<
    endl;

  f_remote <<
    "import " << service_name_ << endl <<
    "from ttypes import *" << endl <<
    endl;

  f_remote <<
    "if len(sys.argv) <= 1 or sys.argv[1] == '--help':" << endl <<
    "  print ''" << endl <<
    "  print 'Usage: ' + sys.argv[0] + ' [-h host:port] [-u url] [-f[ramed]] function [arg1 [arg2...]]'" << endl <<
    "  print ''" << endl <<
    "  print 'Functions:'" << endl;
  for (f_iter = functions.begin(); f_iter != functions.end(); ++f_iter) {
    f_remote <<
      "  print '  " << (*f_iter)->get_returntype()->get_name() << " " << (*f_iter)->get_name() << "(";
    t_struct* arg_struct = (*f_iter)->get_arglist();
    const std::vector<t_field*>& args = arg_struct->get_members();
    vector<t_field*>::const_iterator a_iter;
    int num_args = args.size();
    bool first = true;
    for (int i = 0; i < num_args; ++i) {
      if (first) {
        first = false;
      } else {
        f_remote << ", ";
      }
      f_remote <<
        args[i]->get_type()->get_name() << " " << args[i]->get_name();
    }
    f_remote << ")'" << endl;
  }
  f_remote <<
    "  print ''" << endl <<
    "  sys.exit(0)" << endl <<
    endl;

  f_remote <<
    "pp = pprint.PrettyPrinter(indent = 2)" << endl <<
    "host = 'localhost'" << endl <<
    "port = 9090" << endl <<
    "uri = ''" << endl <<
    "framed = False" << endl <<
    "http = False" << endl <<
    "argi = 1" << endl <<
    endl <<
    "if sys.argv[argi] == '-h':" << endl <<
    "  parts = sys.argv[argi+1].split(':') " << endl <<
    "  host = parts[0]" << endl <<
    "  port = int(parts[1])" << endl <<
    "  argi += 2" << endl <<
    endl <<
    "if sys.argv[argi] == '-u':" << endl <<
    "  url = urlparse(sys.argv[argi+1])" << endl <<
    "  parts = url[1].split(':') " << endl <<
    "  host = parts[0]" << endl <<
    "  if len(parts) > 1:" << endl <<
    "    port = int(parts[1])" << endl <<
    "  else:" << endl <<
    "    port = 80" << endl <<
    "  uri = url[2]" << endl <<
    "  http = True" << endl <<
    "  argi += 2" << endl <<
    endl <<
    "if sys.argv[argi] == '-f' or sys.argv[argi] == '-framed':" << endl <<
    "  framed = True" << endl <<
    "  argi += 1" << endl <<
    endl <<
    "cmd = sys.argv[argi]" << endl <<
    "args = sys.argv[argi+1:]" << endl <<
    endl <<
    "if http:" << endl <<
    "  transport = THttpClient.THttpClient(host, port, uri)" << endl <<
    "else:" << endl <<
    "  socket = TSocket.TSocket(host, port)" << endl <<
    "  if framed:" << endl <<
    "    transport = TTransport.TFramedTransport(socket)" << endl <<
    "  else:" << endl <<
    "    transport = TTransport.TBufferedTransport(socket)" << endl <<
    "protocol = TBinaryProtocol.TBinaryProtocol(transport)" << endl <<
    "client = " << service_name_ << ".Client(protocol)" << endl <<
    "transport.open()" << endl <<
    endl;

  // Generate the dispatch methods
  bool first = true;

  for (f_iter = functions.begin(); f_iter != functions.end(); ++f_iter) {
    if (first) {
      first = false;
    } else {
      f_remote << "el";
    }

    t_struct* arg_struct = (*f_iter)->get_arglist();
    const std::vector<t_field*>& args = arg_struct->get_members();
    vector<t_field*>::const_iterator a_iter;
    int num_args = args.size();

    f_remote <<
      "if cmd == '" << (*f_iter)->get_name() << "':" << endl <<
      "  if len(args) != " << num_args << ":" << endl <<
      "    print '" << (*f_iter)->get_name() << " requires " << num_args << " args'" << endl <<
      "    sys.exit(1)" << endl <<
      "  pp.pprint(client." << (*f_iter)->get_name() << "(";
    for (int i = 0; i < num_args; ++i) {
      if (args[i]->get_type()->is_string()) {
        f_remote << "args[" << i << "],";
      } else {
        f_remote << "eval(args[" << i << "]),";
      }
    }
    f_remote << "))" << endl;

    f_remote << endl;
  }

  f_remote << "transport.close()" << endl;

  // Close service file
  f_remote.close();

  // Make file executable, love that bitwise OR action
  chmod(f_remote_name.c_str(),
          S_IRUSR
        | S_IWUSR
        | S_IXUSR
#ifndef MINGW
        | S_IRGRP
        | S_IXGRP
        | S_IROTH
        | S_IXOTH
#endif
  );
}

/**
 * Generates a service server definition.
 *
 * @param tservice The service to generate a server for.
 */
void t_py_generator::generate_service_server(t_service* tservice) {
  // Generate the dispatch methods
  vector<t_function*> functions = tservice->get_functions();
  vector<t_function*>::iterator f_iter;

  string extends = "";
  string extends_processor = "";
  if (tservice->get_extends() != NULL) {
    extends = type_name(tservice->get_extends());
    extends_processor = extends + ".Processor, ";
  }

  // Generate the header portion
  if (gen_twisted_) {
    f_service_ <<
      "class Processor(" << extends_processor << "TProcessor):" << endl <<
      "  implements(Iface)" << endl << endl;
  } else {
    f_service_ <<
      "class Processor(" << extends_processor << "Iface, TProcessor):" << endl;
  }

  indent_up();

  indent(f_service_) <<
    "def __init__(self, handler):" << endl;
  indent_up();
  if (extends.empty()) {
    if (gen_twisted_) {
      f_service_ <<
        indent() << "self._handler = Iface(handler)" << endl;
    } else {
      f_service_ <<
        indent() << "self._handler = handler" << endl;
    }

    f_service_ <<
      indent() << "self._processMap = {}" << endl;
  } else {
    if (gen_twisted_) {
      f_service_ <<
        indent() << extends << ".Processor.__init__(self, Iface(handler))" << endl;
    } else {
      f_service_ <<
        indent() << extends << ".Processor.__init__(self, handler)" << endl;
    }
  }
  for (f_iter = functions.begin(); f_iter != functions.end(); ++f_iter) {
    f_service_ <<
      indent() << "self._processMap[\"" << (*f_iter)->get_name() << "\"] = Processor.process_" << (*f_iter)->get_name() << endl;
  }
  indent_down();
  f_service_ << endl;

  // Generate the server implementation
  indent(f_service_) <<
    "def process(self, iprot, oprot):" << endl;
  indent_up();

  f_service_ <<
    indent() << "(name, type, seqid) = iprot.readMessageBegin()" << endl;

  // TODO(mcslee): validate message

  // HOT: dictionary function lookup
  f_service_ <<
    indent() << "if name not in self._processMap:" << endl <<
    indent() << "  iprot.skip(TType.STRUCT)" << endl <<
    indent() << "  iprot.readMessageEnd()" << endl <<
    indent() << "  x = TApplicationException(TApplicationException.UNKNOWN_METHOD, 'Unknown function %s' % (name))" << endl <<
    indent() << "  oprot.writeMessageBegin(name, TMessageType.EXCEPTION, seqid)" << endl <<
    indent() << "  x.write(oprot)" << endl <<
    indent() << "  oprot.writeMessageEnd()" << endl <<
    indent() << "  oprot.trans.flush()" << endl;

  if (gen_twisted_) {
    f_service_ <<
      indent() << "  return defer.succeed(None)" << endl;
  } else {
    f_service_ <<
      indent() << "  return" << endl;
  }

  f_service_ <<
    indent() << "else:" << endl;

  if (gen_twisted_) {
    f_service_ <<
      indent() << "  return self._processMap[name](self, seqid, iprot, oprot)" << endl;
  } else {
    f_service_ <<
      indent() << "  self._processMap[name](self, seqid, iprot, oprot)" << endl;

    // Read end of args field, the T_STOP, and the struct close
    f_service_ <<
      indent() << "return True" << endl;
  }

  indent_down();
  f_service_ << endl;

  // Generate the process subfunctions
  for (f_iter = functions.begin(); f_iter != functions.end(); ++f_iter) {
    generate_process_function(tservice, *f_iter);
  }

  indent_down();
  f_service_ << endl;
}

/**
 * Generates a process function definition.
 *
 * @param tfunction The function to write a dispatcher for
 */
void t_py_generator::generate_process_function(t_service* tservice,
                                               t_function* tfunction) {
  // Open function
  indent(f_service_) <<
    "def process_" << tfunction->get_name() <<
    "(self, seqid, iprot, oprot):" << endl;
  indent_up();

  string argsname = tfunction->get_name() + "_args";
  string resultname = tfunction->get_name() + "_result";

  f_service_ <<
    indent() << "args = " << argsname << "()" << endl <<
    indent() << "args.read(iprot)" << endl <<
    indent() << "iprot.readMessageEnd()" << endl;

  t_struct* xs = tfunction->get_xceptions();
  const std::vector<t_field*>& xceptions = xs->get_members();
  vector<t_field*>::const_iterator x_iter;

  // Declare result for non oneway function
  if (!tfunction->is_oneway()) {
    f_service_ <<
      indent() << "result = " << resultname << "()" << endl;
  }

  if (gen_twisted_) {
    // Generate the function call
    t_struct* arg_struct = tfunction->get_arglist();
    const std::vector<t_field*>& fields = arg_struct->get_members();
    vector<t_field*>::const_iterator f_iter;

    f_service_ <<
      indent() << "d = defer.maybeDeferred(self._handler." <<
        tfunction->get_name() << ", ";
    bool first = true;
    for (f_iter = fields.begin(); f_iter != fields.end(); ++f_iter) {
      if (first) {
        first = false;
      } else {
        f_service_ << ", ";
      }
      f_service_ << "args." << (*f_iter)->get_name();
    }
    f_service_ << ")" << endl;

    // Shortcut out here for oneway functions
    if (tfunction->is_oneway()) {
      f_service_ <<
        indent() << "return d" << endl;
      indent_down();
      f_service_ << endl;
      return;
    }

    f_service_ <<
      indent() <<
        "d.addCallback(self.write_results_success_" <<
          tfunction->get_name() << ", result, seqid, oprot)" << endl;

    if (xceptions.size() > 0) {
      f_service_ <<
        indent() <<
          "d.addErrback(self.write_results_exception_" <<
            tfunction->get_name() << ", result, seqid, oprot)" << endl;
    }

    f_service_ <<
      indent() << "return d" << endl;

    indent_down();
    f_service_ << endl;

    indent(f_service_) <<
        "def write_results_success_" << tfunction->get_name() <<
        "(self, success, result, seqid, oprot):" << endl;
    indent_up();
    f_service_ <<
      indent() << "result.success = success" << endl <<
      indent() << "oprot.writeMessageBegin(\"" << tfunction->get_name() <<
        "\", TMessageType.REPLY, seqid)" << endl <<
      indent() << "result.write(oprot)" << endl <<
      indent() << "oprot.writeMessageEnd()" << endl <<
      indent() << "oprot.trans.flush()" << endl;
    indent_down();
    f_service_ << endl;

    // Try block for a function with exceptions
    if (!tfunction->is_oneway() && xceptions.size() > 0) {
      indent(f_service_) <<
        "def write_results_exception_" << tfunction->get_name() <<
        "(self, error, result, seqid, oprot):" << endl;
      indent_up();
      f_service_ <<
        indent() << "try:" << endl;

      // Kinda absurd
      f_service_ <<
        indent() << "  error.raiseException()" << endl;
      for (x_iter = xceptions.begin(); x_iter != xceptions.end(); ++x_iter) {
        f_service_ <<
          indent() << "except " << type_name((*x_iter)->get_type()) << ", " << (*x_iter)->get_name() << ":" << endl;
        if (!tfunction->is_oneway()) {
          indent_up();
          f_service_ <<
            indent() << "result." << (*x_iter)->get_name() << " = " << (*x_iter)->get_name() << endl;
          indent_down();
        } else {
          f_service_ <<
            indent() << "pass" << endl;
        }
      }
      f_service_ <<
        indent() << "oprot.writeMessageBegin(\"" << tfunction->get_name() <<
          "\", TMessageType.REPLY, seqid)" << endl <<
        indent() << "result.write(oprot)" << endl <<
        indent() << "oprot.writeMessageEnd()" << endl <<
        indent() << "oprot.trans.flush()" << endl;
      indent_down();
      f_service_ << endl;
    }
  } else {

    // Try block for a function with exceptions
    if (xceptions.size() > 0) {
      f_service_ <<
        indent() << "try:" << endl;
      indent_up();
    }

    // Generate the function call
    t_struct* arg_struct = tfunction->get_arglist();
    const std::vector<t_field*>& fields = arg_struct->get_members();
    vector<t_field*>::const_iterator f_iter;

    f_service_ << indent();
    if (!tfunction->is_oneway() && !tfunction->get_returntype()->is_void()) {
      f_service_ << "result.success = ";
    }
    f_service_ <<
      "self._handler." << tfunction->get_name() << "(";
    bool first = true;
    for (f_iter = fields.begin(); f_iter != fields.end(); ++f_iter) {
      if (first) {
        first = false;
      } else {
        f_service_ << ", ";
      }
      f_service_ << "args." << (*f_iter)->get_name();
    }
    f_service_ << ")" << endl;

    if (!tfunction->is_oneway() && xceptions.size() > 0) {
      indent_down();
      for (x_iter = xceptions.begin(); x_iter != xceptions.end(); ++x_iter) {
        f_service_ <<
          indent() << "except " << type_name((*x_iter)->get_type()) << ", " << (*x_iter)->get_name() << ":" << endl;
        if (!tfunction->is_oneway()) {
          indent_up();
          f_service_ <<
            indent() << "result." << (*x_iter)->get_name() << " = " << (*x_iter)->get_name() << endl;
          indent_down();
        } else {
          f_service_ <<
            indent() << "pass" << endl;
        }
      }
    }

    // Shortcut out here for oneway functions
    if (tfunction->is_oneway()) {
      f_service_ <<
        indent() << "return" << endl;
      indent_down();
      f_service_ << endl;
      return;
    }

    f_service_ <<
      indent() << "oprot.writeMessageBegin(\"" << tfunction->get_name() << "\", TMessageType.REPLY, seqid)" << endl <<
      indent() << "result.write(oprot)" << endl <<
      indent() << "oprot.writeMessageEnd()" << endl <<
      indent() << "oprot.trans.flush()" << endl;

    // Close function
    indent_down();
    f_service_ << endl;
  }
}

/**
 * Deserializes a field of any type.
 */
void t_py_generator::generate_deserialize_field(ofstream &out,
                                                t_field* tfield,
                                                string prefix,
                                                bool inclass) {
  t_type* type = get_true_type(tfield->get_type());

  if (type->is_void()) {
    throw "CANNOT GENERATE DESERIALIZE CODE FOR void TYPE: " +
      prefix + tfield->get_name();
  }

  string name = prefix + tfield->get_name();

  if (type->is_struct() || type->is_xception()) {
    generate_deserialize_struct(out,
                                (t_struct*)type,
                                 name);
  } else if (type->is_container()) {
    generate_deserialize_container(out, type, name);
  } else if (type->is_base_type() || type->is_enum()) {
    indent(out) <<
      name << " = iprot.";

    if (type->is_base_type()) {
      t_base_type::t_base tbase = ((t_base_type*)type)->get_base();
      switch (tbase) {
      case t_base_type::TYPE_VOID:
        throw "compiler error: cannot serialize void field in a struct: " +
          name;
        break;
      case t_base_type::TYPE_STRING:
        out << "readString();";
        break;
      case t_base_type::TYPE_BOOL:
        out << "readBool();";
        break;
      case t_base_type::TYPE_BYTE:
        out << "readByte();";
        break;
      case t_base_type::TYPE_I16:
        out << "readI16();";
        break;
      case t_base_type::TYPE_I32:
        out << "readI32();";
        break;
      case t_base_type::TYPE_I64:
        out << "readI64();";
        break;
      case t_base_type::TYPE_DOUBLE:
        out << "readDouble();";
        break;
      default:
        throw "compiler error: no PHP name for base type " + t_base_type::t_base_name(tbase);
      }
    } else if (type->is_enum()) {
      out << "readI32();";
    }
    out << endl;

  } else {
    printf("DO NOT KNOW HOW TO DESERIALIZE FIELD '%s' TYPE '%s'\n",
           tfield->get_name().c_str(), type->get_name().c_str());
  }
}

/**
 * Generates an unserializer for a struct, calling read()
 */
void t_py_generator::generate_deserialize_struct(ofstream &out,
                                                  t_struct* tstruct,
                                                  string prefix) {
  out <<
    indent() << prefix << " = " << type_name(tstruct) << "()" << endl <<
    indent() << prefix << ".read(iprot)" << endl;
}

/**
 * Serialize a container by writing out the header followed by
 * data and then a footer.
 */
void t_py_generator::generate_deserialize_container(ofstream &out,
                                                    t_type* ttype,
                                                    string prefix) {
  string size = tmp("_size");
  string ktype = tmp("_ktype");
  string vtype = tmp("_vtype");
  string etype = tmp("_etype");

  t_field fsize(g_type_i32, size);
  t_field fktype(g_type_byte, ktype);
  t_field fvtype(g_type_byte, vtype);
  t_field fetype(g_type_byte, etype);

  // Declare variables, read header
  if (ttype->is_map()) {
    out <<
      indent() << prefix << " = {}" << endl <<
      indent() << "(" << ktype << ", " << vtype << ", " << size << " ) = iprot.readMapBegin() " << endl;
  } else if (ttype->is_set()) {
    out <<
      indent() << prefix << " = set()" << endl <<
      indent() << "(" << etype << ", " << size << ") = iprot.readSetBegin()" << endl;
  } else if (ttype->is_list()) {
    out <<
      indent() << prefix << " = []" << endl <<
      indent() << "(" << etype << ", " << size << ") = iprot.readListBegin()" << endl;
  }

  // For loop iterates over elements
  string i = tmp("_i");
  indent(out) <<
    "for " << i << " in xrange(" << size << "):" << endl;

    indent_up();

    if (ttype->is_map()) {
      generate_deserialize_map_element(out, (t_map*)ttype, prefix);
    } else if (ttype->is_set()) {
      generate_deserialize_set_element(out, (t_set*)ttype, prefix);
    } else if (ttype->is_list()) {
      generate_deserialize_list_element(out, (t_list*)ttype, prefix);
    }

    indent_down();

  // Read container end
  if (ttype->is_map()) {
    indent(out) << "iprot.readMapEnd()" << endl;
  } else if (ttype->is_set()) {
    indent(out) << "iprot.readSetEnd()" << endl;
  } else if (ttype->is_list()) {
    indent(out) << "iprot.readListEnd()" << endl;
  }
}


/**
 * Generates code to deserialize a map
 */
void t_py_generator::generate_deserialize_map_element(ofstream &out,
                                                       t_map* tmap,
                                                       string prefix) {
  string key = tmp("_key");
  string val = tmp("_val");
  t_field fkey(tmap->get_key_type(), key);
  t_field fval(tmap->get_val_type(), val);

  generate_deserialize_field(out, &fkey);
  generate_deserialize_field(out, &fval);

  indent(out) <<
    prefix << "[" << key << "] = " << val << endl;
}

/**
 * Write a set element
 */
void t_py_generator::generate_deserialize_set_element(ofstream &out,
                                                       t_set* tset,
                                                       string prefix) {
  string elem = tmp("_elem");
  t_field felem(tset->get_elem_type(), elem);

  generate_deserialize_field(out, &felem);

  indent(out) <<
    prefix << ".add(" << elem << ")" << endl;
}

/**
 * Write a list element
 */
void t_py_generator::generate_deserialize_list_element(ofstream &out,
                                                        t_list* tlist,
                                                        string prefix) {
  string elem = tmp("_elem");
  t_field felem(tlist->get_elem_type(), elem);

  generate_deserialize_field(out, &felem);

  indent(out) <<
    prefix << ".append(" << elem << ")" << endl;
}


/**
 * Serializes a field of any type.
 *
 * @param tfield The field to serialize
 * @param prefix Name to prepend to field name
 */
void t_py_generator::generate_serialize_field(ofstream &out,
                                               t_field* tfield,
                                               string prefix) {
  t_type* type = get_true_type(tfield->get_type());

  // Do nothing for void types
  if (type->is_void()) {
    throw "CANNOT GENERATE SERIALIZE CODE FOR void TYPE: " +
      prefix + tfield->get_name();
  }

  if (type->is_struct() || type->is_xception()) {
    generate_serialize_struct(out,
                              (t_struct*)type,
                              prefix + tfield->get_name());
  } else if (type->is_container()) {
    generate_serialize_container(out,
                                 type,
                                 prefix + tfield->get_name());
  } else if (type->is_base_type() || type->is_enum()) {

    string name = prefix + tfield->get_name();

    indent(out) <<
      "oprot.";

    if (type->is_base_type()) {
      t_base_type::t_base tbase = ((t_base_type*)type)->get_base();
      switch (tbase) {
      case t_base_type::TYPE_VOID:
        throw
          "compiler error: cannot serialize void field in a struct: " + name;
        break;
      case t_base_type::TYPE_STRING:
        out << "writeString(" << name << ")";
        break;
      case t_base_type::TYPE_BOOL:
        out << "writeBool(" << name << ")";
        break;
      case t_base_type::TYPE_BYTE:
        out << "writeByte(" << name << ")";
        break;
      case t_base_type::TYPE_I16:
        out << "writeI16(" << name << ")";
        break;
      case t_base_type::TYPE_I32:
        out << "writeI32(" << name << ")";
        break;
      case t_base_type::TYPE_I64:
        out << "writeI64(" << name << ")";
        break;
      case t_base_type::TYPE_DOUBLE:
        out << "writeDouble(" << name << ")";
        break;
      default:
        throw "compiler error: no PHP name for base type " + t_base_type::t_base_name(tbase);
      }
    } else if (type->is_enum()) {
      out << "writeI32(" << name << ")";
    }
    out << endl;
  } else {
    printf("DO NOT KNOW HOW TO SERIALIZE FIELD '%s%s' TYPE '%s'\n",
           prefix.c_str(),
           tfield->get_name().c_str(),
           type->get_name().c_str());
  }
}

/**
 * Serializes all the members of a struct.
 *
 * @param tstruct The struct to serialize
 * @param prefix  String prefix to attach to all fields
 */
void t_py_generator::generate_serialize_struct(ofstream &out,
                                               t_struct* tstruct,
                                               string prefix) {
  indent(out) <<
    prefix << ".write(oprot)" << endl;
}

void t_py_generator::generate_serialize_container(ofstream &out,
                                                  t_type* ttype,
                                                  string prefix) {
  if (ttype->is_map()) {
    indent(out) <<
      "oprot.writeMapBegin(" <<
      type_to_enum(((t_map*)ttype)->get_key_type()) << ", " <<
      type_to_enum(((t_map*)ttype)->get_val_type()) << ", " <<
      "len(" << prefix << "))" << endl;
  } else if (ttype->is_set()) {
    indent(out) <<
      "oprot.writeSetBegin(" <<
      type_to_enum(((t_set*)ttype)->get_elem_type()) << ", " <<
      "len(" << prefix << "))" << endl;
  } else if (ttype->is_list()) {
    indent(out) <<
      "oprot.writeListBegin(" <<
      type_to_enum(((t_list*)ttype)->get_elem_type()) << ", " <<
      "len(" << prefix << "))" << endl;
  }

  if (ttype->is_map()) {
    string kiter = tmp("kiter");
    string viter = tmp("viter");
    indent(out) <<
      "for " << kiter << "," << viter << " in " << prefix << ".items():" << endl;
    indent_up();
    generate_serialize_map_element(out, (t_map*)ttype, kiter, viter);
    indent_down();
  } else if (ttype->is_set()) {
    string iter = tmp("iter");
    indent(out) <<
      "for " << iter << " in " << prefix << ":" << endl;
    indent_up();
    generate_serialize_set_element(out, (t_set*)ttype, iter);
    indent_down();
  } else if (ttype->is_list()) {
    string iter = tmp("iter");
    indent(out) <<
      "for " << iter << " in " << prefix << ":" << endl;
    indent_up();
    generate_serialize_list_element(out, (t_list*)ttype, iter);
    indent_down();
  }

  if (ttype->is_map()) {
    indent(out) <<
      "oprot.writeMapEnd()" << endl;
  } else if (ttype->is_set()) {
    indent(out) <<
      "oprot.writeSetEnd()" << endl;
  } else if (ttype->is_list()) {
    indent(out) <<
      "oprot.writeListEnd()" << endl;
  }
}

/**
 * Serializes the members of a map.
 *
 */
void t_py_generator::generate_serialize_map_element(ofstream &out,
                                                     t_map* tmap,
                                                     string kiter,
                                                     string viter) {
  t_field kfield(tmap->get_key_type(), kiter);
  generate_serialize_field(out, &kfield, "");

  t_field vfield(tmap->get_val_type(), viter);
  generate_serialize_field(out, &vfield, "");
}

/**
 * Serializes the members of a set.
 */
void t_py_generator::generate_serialize_set_element(ofstream &out,
                                                     t_set* tset,
                                                     string iter) {
  t_field efield(tset->get_elem_type(), iter);
  generate_serialize_field(out, &efield, "");
}

/**
 * Serializes the members of a list.
 */
void t_py_generator::generate_serialize_list_element(ofstream &out,
                                                      t_list* tlist,
                                                      string iter) {
  t_field efield(tlist->get_elem_type(), iter);
  generate_serialize_field(out, &efield, "");
}

/**
 * Returns if field default value can be used in param of function.
 *
 * @param tfield The field
 */
bool t_py_generator::can_default(t_field* tfield) {
  t_type* type = tfield->get_type();
  return type->is_base_type() && !type->is_enum();
}

/**
 * Generates the docstring for a given struct.
 */
void t_py_generator::generate_python_docstring(ofstream& out,
                                               t_struct* tstruct) {
  generate_python_docstring(out, tstruct, tstruct, "Attributes");
}

/**
 * Generates the docstring for a given function.
 */
void t_py_generator::generate_python_docstring(ofstream& out,
                                               t_function* tfunction) {
  generate_python_docstring(out, tfunction, tfunction->get_arglist(), "Parameters");
}

/**
 * Generates the docstring for a struct or function.
 */
void t_py_generator::generate_python_docstring(ofstream& out,
                                               t_doc*    tdoc,
                                               t_struct* tstruct,
                                               const char* subheader) {
  bool has_doc = false;
  stringstream ss;
  if (tdoc->has_doc()) {
    has_doc = true;
    ss << tdoc->get_doc();
  }

  const vector<t_field*>& fields = tstruct->get_members();
  if (fields.size() > 0) {
    if (has_doc) {
      ss << endl;
    }
    has_doc = true;
    ss << subheader << ":\n";
    vector<t_field*>::const_iterator p_iter;
    for (p_iter = fields.begin(); p_iter != fields.end(); ++p_iter) {
      t_field* p = *p_iter;
      ss << " - " << p->get_name();
      if (p->has_doc()) {
        ss << ": " << p->get_doc();
      } else {
        ss << endl;
      }
    }
  }

  if (has_doc) {
    generate_docstring_comment(out,
      "\"\"\"\n",
      "", ss.str(),
      "\"\"\"\n");
  }
}

/**
 * Generates the docstring for a generic object.
 */
void t_py_generator::generate_python_docstring(ofstream& out,
                                               t_doc* tdoc) {
  if (tdoc->has_doc()) {
    generate_docstring_comment(out,
      "\"\"\"\n",
      "", tdoc->get_doc(),
      "\"\"\"\n");
  }
}

/**
 * Declares an argument, which may include initialization as necessary.
 *
 * @param tfield The field
 */
string t_py_generator::declare_argument(t_field* tfield) {
  std::ostringstream result;
  result << tfield->get_name() << "=";
  if (tfield->get_value() == NULL) {
    result << "None";
    return result.str();
  }

  if (can_default(tfield)) {
    result << render_field_default_value(tfield);
  } else {
    result << "default";
  }
  return result.str();
}

/**
 * Renders a field default value, returns None otherwise.
 *
 * @param tfield The field
 */
string t_py_generator::render_field_default_value(t_field* tfield) {
  t_type* type = get_true_type(tfield->get_type());
  if (tfield->get_value() != NULL) {
    return render_const_value(type, tfield->get_value());
  } else {
    return "None";
  }
}

/**
 * Renders a function signature of the form 'type name(args)'
 *
 * @param tfunction Function definition
 * @return String of rendered function definition
 */
string t_py_generator::function_signature(t_function* tfunction,
                                           string prefix) {
  // TODO(mcslee): Nitpicky, no ',' if argument_list is empty
  return
    prefix + tfunction->get_name() +
    "(self, " + argument_list(tfunction->get_arglist()) + ")";
}

/**
 * Renders an interface function signature of the form 'type name(args)'
 *
 * @param tfunction Function definition
 * @return String of rendered function definition
 */
string t_py_generator::function_signature_if(t_function* tfunction,
                                           string prefix) {
  // TODO(mcslee): Nitpicky, no ',' if argument_list is empty
  string signature = prefix + tfunction->get_name() + "(";
  if (!gen_twisted_) {
    signature += "self, ";
  }
  signature += argument_list(tfunction->get_arglist()) + ")";
  return signature;
}


/**
 * Renders a field list
 */
string t_py_generator::argument_list(t_struct* tstruct) {
  string result = "";

  const vector<t_field*>& fields = tstruct->get_members();
  vector<t_field*>::const_iterator f_iter;
  bool first = true;
  for (f_iter = fields.begin(); f_iter != fields.end(); ++f_iter) {
    if (first) {
      first = false;
    } else {
      result += ", ";
    }
    result += (*f_iter)->get_name();
  }
  return result;
}

string t_py_generator::type_name(t_type* ttype) {
  t_program* program = ttype->get_program();
  if (ttype->is_service()) {
    return get_real_py_module(program) + "." + ttype->get_name();
  }
  if (program != NULL && program != program_) {
    return get_real_py_module(program) + ".ttypes." + ttype->get_name();
  }
  return ttype->get_name();
}

/**
 * Converts the parse type to a Python tyoe
 */
string t_py_generator::type_to_enum(t_type* type) {
  type = get_true_type(type);

  if (type->is_base_type()) {
    t_base_type::t_base tbase = ((t_base_type*)type)->get_base();
    switch (tbase) {
    case t_base_type::TYPE_VOID:
      throw "NO T_VOID CONSTRUCT";
    case t_base_type::TYPE_STRING:
      return "TType.STRING";
    case t_base_type::TYPE_BOOL:
      return "TType.BOOL";
    case t_base_type::TYPE_BYTE:
      return "TType.BYTE";
    case t_base_type::TYPE_I16:
      return "TType.I16";
    case t_base_type::TYPE_I32:
      return "TType.I32";
    case t_base_type::TYPE_I64:
      return "TType.I64";
    case t_base_type::TYPE_DOUBLE:
      return "TType.DOUBLE";
    }
  } else if (type->is_enum()) {
    return "TType.I32";
  } else if (type->is_struct() || type->is_xception()) {
    return "TType.STRUCT";
  } else if (type->is_map()) {
    return "TType.MAP";
  } else if (type->is_set()) {
    return "TType.SET";
  } else if (type->is_list()) {
    return "TType.LIST";
  }

  throw "INVALID TYPE IN type_to_enum: " + type->get_name();
}

/** See the comment inside generate_py_struct_definition for what this is. */
string t_py_generator::type_to_spec_args(t_type* ttype) {
  while (ttype->is_typedef()) {
    ttype = ((t_typedef*)ttype)->get_type();
  }

  if (ttype->is_base_type() || ttype->is_enum()) {
    return "None";
  } else if (ttype->is_struct() || ttype->is_xception()) {
    return "(" + type_name(ttype) + ", " + type_name(ttype) + ".thrift_spec)";
  } else if (ttype->is_map()) {
    return "(" +
      type_to_enum(((t_map*)ttype)->get_key_type()) + "," +
      type_to_spec_args(((t_map*)ttype)->get_key_type()) + "," +
      type_to_enum(((t_map*)ttype)->get_val_type()) + "," +
      type_to_spec_args(((t_map*)ttype)->get_val_type()) +
      ")";

  } else if (ttype->is_set()) {
    return "(" +
      type_to_enum(((t_set*)ttype)->get_elem_type()) + "," +
      type_to_spec_args(((t_set*)ttype)->get_elem_type()) +
      ")";

  } else if (ttype->is_list()) {
    return "(" +
      type_to_enum(((t_list*)ttype)->get_elem_type()) + "," +
      type_to_spec_args(((t_list*)ttype)->get_elem_type()) +
      ")";
  }

  throw "INVALID TYPE IN type_to_spec_args: " + ttype->get_name();
}


THRIFT_REGISTER_GENERATOR(py, "Python",
"    new_style:       Generate new-style classes.\n" \
"    twisted:         Generate Twisted-friendly RPC services.\n"
);<|MERGE_RESOLUTION|>--- conflicted
+++ resolved
@@ -522,12 +522,8 @@
                                                    bool is_exception,
                                                    bool is_result) {
 
-<<<<<<< HEAD
-  const vector<t_field*>& members = tstruct->get_sorted_members();
-=======
   const vector<t_field*>& members = tstruct->get_members();
   const vector<t_field*>& sorted_members = tstruct->get_sorted_members();
->>>>>>> 692a9870
   vector<t_field*>::const_iterator m_iter;
 
   out <<
@@ -564,22 +560,13 @@
 
   // TODO(dreiss): Test encoding of structs where some inner structs
   // don't have thrift_spec.
-<<<<<<< HEAD
-  if (!members.empty()) {
-    int sorted_keys_pos = members[0]->get_key();
+  if (!sorted_members.empty()) {
+    int sorted_keys_pos = sorted_members.front()->get_key();
     indent(out) << "thrift_offset = " << sorted_keys_pos << endl;
     indent(out) << "thrift_spec = (" << endl;
     indent_up();
 
-    for (m_iter = members.begin(); m_iter != members.end(); ++m_iter) {
-=======
-  if (sorted_members.empty() || (sorted_members[0]->get_key() >= 0)) {
-    indent(out) << "thrift_spec = (" << endl;
-    indent_up();
-
-    int sorted_keys_pos = 0;
     for (m_iter = sorted_members.begin(); m_iter != sorted_members.end(); ++m_iter) {
->>>>>>> 692a9870
 
       for (; sorted_keys_pos != (*m_iter)->get_key(); sorted_keys_pos++) {
         indent(out) << "None, # " << sorted_keys_pos << endl;
