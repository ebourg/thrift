/*
 * Licensed to the Apache Software Foundation (ASF) under one
 * or more contributor license agreements. See the NOTICE file
 * distributed with this work for additional information
 * regarding copyright ownership. The ASF licenses this file
 * to you under the Apache License, Version 2.0 (the
 * "License"); you may not use this file except in compliance
 * with the License. You may obtain a copy of the License at
 *
 *   http://www.apache.org/licenses/LICENSE-2.0
 *
 * Unless required by applicable law or agreed to in writing,
 * software distributed under the License is distributed on an
 * "AS IS" BASIS, WITHOUT WARRANTIES OR CONDITIONS OF ANY
 * KIND, either express or implied. See the License for the
 * specific language governing permissions and limitations
 * under the License.
 */

#include <string>
#include <fstream>
#include <iostream>
#include <vector>

#include <stdlib.h>
#include <sys/stat.h>
#include <sys/types.h>
#include <sstream>
#include <algorithm>
#include "t_generator.h"
#include "platform.h"
using namespace std;


/**
 * Python code generator.
 *
 */
class t_py_generator : public t_generator {
 public:
  t_py_generator(
      t_program* program,
      const std::map<std::string, std::string>& parsed_options,
      const std::string& option_string)
    : t_generator(program)
  {
    std::map<std::string, std::string>::const_iterator iter;

    iter = parsed_options.find("new_style");
    gen_newstyle_ = (iter != parsed_options.end());

    iter = parsed_options.find("twisted");
    gen_twisted_ = (iter != parsed_options.end());

    out_dir_base_ = "gen-py";
  }

  /**
   * Init and close methods
   */

  void init_generator();
  void close_generator();

  /**
   * Program-level generation functions
   */

  void generate_typedef  (t_typedef*  ttypedef);
  void generate_enum     (t_enum*     tenum);
  void generate_const    (t_const*    tconst);
  void generate_struct   (t_struct*   tstruct);
  void generate_xception (t_struct*   txception);
  void generate_service  (t_service*  tservice);

  std::string render_const_value(t_type* type, t_const_value* value);

  /**
   * Struct generation code
   */

  void generate_py_struct(t_struct* tstruct, bool is_exception);
  void generate_py_struct_definition(std::ofstream& out, t_struct* tstruct, bool is_xception=false, bool is_result=false);
  void generate_py_struct_reader(std::ofstream& out, t_struct* tstruct);
  void generate_py_struct_writer(std::ofstream& out, t_struct* tstruct);
  void generate_py_function_helpers(t_function* tfunction);

  /**
   * Service-level generation functions
   */

  void generate_service_helpers   (t_service*  tservice);
  void generate_service_interface (t_service* tservice);
  void generate_service_client    (t_service* tservice);
  void generate_service_remote    (t_service* tservice);
  void generate_service_server    (t_service* tservice);
  void generate_process_function  (t_service* tservice, t_function* tfunction);

  /**
   * Serialization constructs
   */

  void generate_deserialize_field        (std::ofstream &out,
                                          t_field*    tfield,
                                          std::string prefix="",
                                          bool inclass=false);

  void generate_deserialize_struct       (std::ofstream &out,
                                          t_struct*   tstruct,
                                          std::string prefix="");

  void generate_deserialize_container    (std::ofstream &out,
                                          t_type*     ttype,
                                          std::string prefix="");

  void generate_deserialize_set_element  (std::ofstream &out,
                                          t_set*      tset,
                                          std::string prefix="");

  void generate_deserialize_map_element  (std::ofstream &out,
                                          t_map*      tmap,
                                          std::string prefix="");

  void generate_deserialize_list_element (std::ofstream &out,
                                          t_list*     tlist,
                                          std::string prefix="");

  void generate_serialize_field          (std::ofstream &out,
                                          t_field*    tfield,
                                          std::string prefix="");

  void generate_serialize_struct         (std::ofstream &out,
                                          t_struct*   tstruct,
                                          std::string prefix="");

  void generate_serialize_container      (std::ofstream &out,
                                          t_type*     ttype,
                                          std::string prefix="");

  void generate_serialize_map_element    (std::ofstream &out,
                                          t_map*      tmap,
                                          std::string kiter,
                                          std::string viter);

  void generate_serialize_set_element    (std::ofstream &out,
                                          t_set*      tmap,
                                          std::string iter);

  void generate_serialize_list_element   (std::ofstream &out,
                                          t_list*     tlist,
                                          std::string iter);

  void generate_python_docstring         (std::ofstream& out,
                                          t_struct* tstruct);

  void generate_python_docstring         (std::ofstream& out,
                                          t_function* tfunction);

  void generate_python_docstring         (std::ofstream& out,
                                          t_doc*    tdoc,
                                          t_struct* tstruct,
                                          const char* subheader);

  void generate_python_docstring         (std::ofstream& out,
                                          t_doc* tdoc);

  /**
   * Helper rendering functions
   */

  std::string py_autogen_comment();
  std::string py_imports();
  std::string py_default();
  std::string render_includes();
<<<<<<< HEAD
=======
  std::string render_fastbinary_includes();
  bool can_default(t_field* field);
>>>>>>> 39a14f38
  std::string declare_argument(t_field* tfield);
  std::string render_field_default_value(t_field* tfield);
  std::string type_name(t_type* ttype);
  std::string function_signature(t_function* tfunction, std::string prefix="");
  std::string function_signature_if(t_function* tfunction, std::string prefix="");
  std::string argument_list(t_struct* tstruct);
  std::string type_to_enum(t_type* ttype);
  std::string type_to_spec_args(t_type* ttype);

  static std::string get_real_py_module(const t_program* program) {
    std::string real_module = program->get_namespace("py");
    if (real_module.empty()) {
      return program->get_name();
    }
    return real_module;
  }

 private:

  /**
   * True iff we should generate new-style classes.
   */
  bool gen_newstyle_;

  /**
   * True iff we should generate Twisted-friendly RPC services.
   */
  bool gen_twisted_;

  /**
   * File streams
   */

  std::ofstream f_types_;
  std::ofstream f_consts_;
  std::ofstream f_service_;

  std::string package_dir_;

};


/**
 * Prepares for file generation by opening up the necessary file output
 * streams.
 *
 * @param tprogram The program to generate
 */
void t_py_generator::init_generator() {
  // Make output directory
  string module = get_real_py_module(program_);
  package_dir_ = get_out_dir();
  while (true) {
    // TODO: Do better error checking here.
    MKDIR(package_dir_.c_str());
    std::ofstream init_py((package_dir_+"/__init__.py").c_str());
    init_py.close();
    if (module.empty()) {
      break;
    }
    string::size_type pos = module.find('.');
    if (pos == string::npos) {
      package_dir_ += "/";
      package_dir_ += module;
      module.clear();
    } else {
      package_dir_ += "/";
      package_dir_ += module.substr(0, pos);
      module.erase(0, pos+1);
    }
  }

  // Make output file
  string f_types_name = package_dir_+"/"+"ttypes.py";
  f_types_.open(f_types_name.c_str());

  string f_consts_name = package_dir_+"/"+"constants.py";
  f_consts_.open(f_consts_name.c_str());

  string f_init_name = package_dir_+"/__init__.py";
  ofstream f_init;
  f_init.open(f_init_name.c_str());
  f_init  <<
    "__all__ = ['ttypes', 'constants'";
  vector<t_service*> services = program_->get_services();
  vector<t_service*>::iterator sv_iter;
  for (sv_iter = services.begin(); sv_iter != services.end(); ++sv_iter) {
    f_init << ", '" << (*sv_iter)->get_name() << "'";
  }
  f_init << "]" << endl;
  f_init.close();

  // Print header
  f_types_ <<
    py_autogen_comment() << endl <<
    py_imports() << endl <<
    py_default() << endl <<
    render_includes() << endl <<
    endl << endl;

  f_consts_ <<
    py_autogen_comment() << endl <<
    py_imports() << endl <<
    "from ttypes import *" << endl <<
    endl;
}

/**
 * Renders all the imports necessary for including another Thrift program
 */
string t_py_generator::render_includes() {
  const vector<t_program*>& includes = program_->get_includes();
  string result = "";
  for (size_t i = 0; i < includes.size(); ++i) {
    result += "import " + get_real_py_module(includes[i]) + ".ttypes\n";
  }
  if (includes.size() > 0) {
    result += "\n";
  }
  return result;
}

/**
 * Autogen'd comment
 */
string t_py_generator::py_autogen_comment() {
  return
    std::string("#\n") +
    "# Autogenerated by Thrift\n" +
    "#\n" +
    "# DO NOT EDIT UNLESS YOU ARE SURE THAT YOU KNOW WHAT YOU ARE DOING\n" +
    "#\n";
}

string t_py_generator::py_default() {
  return "default = object()\n";
}

/**
 * Prints standard thrift imports
 */
string t_py_generator::py_imports() {
  return
    string("from thrift.Thrift import *");
}

/**
 * Closes the type files
 */
void t_py_generator::close_generator() {
  // Close types file
  f_types_.close();
  f_consts_.close();
}

/**
 * Generates a typedef. This is not done in Python, types are all implicit.
 *
 * @param ttypedef The type definition
 */
void t_py_generator::generate_typedef(t_typedef* ttypedef) {}

/**
 * Generates code for an enumerated type. Done using a class to scope
 * the values.
 *
 * @param tenum The enumeration
 */
void t_py_generator::generate_enum(t_enum* tenum) {
  f_types_ <<
    "class " << tenum->get_name() <<
    (gen_newstyle_ ? "(object)" : "") <<
    ":" << endl;
  indent_up();
  generate_python_docstring(f_types_, tenum);

  vector<t_enum_value*> constants = tenum->get_constants();
  vector<t_enum_value*>::iterator c_iter;
  int value = -1;
  for (c_iter = constants.begin(); c_iter != constants.end(); ++c_iter) {
    if ((*c_iter)->has_value()) {
      value = (*c_iter)->get_value();
    } else {
      ++value;
    }

    f_types_ <<
      indent() << (*c_iter)->get_name() << " = " << value << endl;
  }

  indent_down();
  f_types_ << endl;
}

/**
 * Generate a constant value
 */
void t_py_generator::generate_const(t_const* tconst) {
  t_type* type = tconst->get_type();
  string name = tconst->get_name();
  t_const_value* value = tconst->get_value();

  indent(f_consts_) << name << " = " << render_const_value(type, value);
  f_consts_ << endl << endl;
}

/**
 * Prints the value of a constant with the given type. Note that type checking
 * is NOT performed in this function as it is always run beforehand using the
 * validate_types method in main.cc
 */
string t_py_generator::render_const_value(t_type* type, t_const_value* value) {
  type = get_true_type(type);
  std::ostringstream out;

  if (type->is_base_type()) {
    t_base_type::t_base tbase = ((t_base_type*)type)->get_base();
    switch (tbase) {
    case t_base_type::TYPE_STRING:
      out << '"' << get_escaped_string(value) << '"';
      break;
    case t_base_type::TYPE_BOOL:
      out << (value->get_integer() > 0 ? "True" : "False");
      break;
    case t_base_type::TYPE_BYTE:
    case t_base_type::TYPE_I16:
    case t_base_type::TYPE_I32:
    case t_base_type::TYPE_I64:
      out << value->get_integer();
      break;
    case t_base_type::TYPE_DOUBLE:
      if (value->get_type() == t_const_value::CV_INTEGER) {
        out << value->get_integer();
      } else {
        out << value->get_double();
      }
      break;
    default:
      throw "compiler error: no const of base type " + t_base_type::t_base_name(tbase);
    }
  } else if (type->is_enum()) {
    indent(out) << value->get_integer();
  } else if (type->is_struct() || type->is_xception()) {
    out << type->get_name() << "(**{" << endl;
    indent_up();
    const vector<t_field*>& fields = ((t_struct*)type)->get_members();
    vector<t_field*>::const_iterator f_iter;
    const map<t_const_value*, t_const_value*>& val = value->get_map();
    map<t_const_value*, t_const_value*>::const_iterator v_iter;
    for (v_iter = val.begin(); v_iter != val.end(); ++v_iter) {
      t_type* field_type = NULL;
      for (f_iter = fields.begin(); f_iter != fields.end(); ++f_iter) {
        if ((*f_iter)->get_name() == v_iter->first->get_string()) {
          field_type = (*f_iter)->get_type();
        }
      }
      if (field_type == NULL) {
        throw "type error: " + type->get_name() + " has no field " + v_iter->first->get_string();
      }
      out << indent();
      out << render_const_value(g_type_string, v_iter->first);
      out << " : ";
      out << render_const_value(field_type, v_iter->second);
      out << "," << endl;
    }
    indent_down();
    indent(out) << "})";
  } else if (type->is_map()) {
    t_type* ktype = ((t_map*)type)->get_key_type();
    t_type* vtype = ((t_map*)type)->get_val_type();
    out << "{" << endl;
    indent_up();
    const map<t_const_value*, t_const_value*>& val = value->get_map();
    map<t_const_value*, t_const_value*>::const_iterator v_iter;
    for (v_iter = val.begin(); v_iter != val.end(); ++v_iter) {
      out << indent();
      out << render_const_value(ktype, v_iter->first);
      out << " : ";
      out << render_const_value(vtype, v_iter->second);
      out << "," << endl;
    }
    indent_down();
    indent(out) << "}";
  } else if (type->is_list() || type->is_set()) {
    t_type* etype;
    if (type->is_list()) {
      etype = ((t_list*)type)->get_elem_type();
    } else {
      etype = ((t_set*)type)->get_elem_type();
    }
    if (type->is_set()) {
      out << "set(";
    }
    out << "[" << endl;
    indent_up();
    const vector<t_const_value*>& val = value->get_list();
    vector<t_const_value*>::const_iterator v_iter;
    for (v_iter = val.begin(); v_iter != val.end(); ++v_iter) {
      out << indent();
      out << render_const_value(etype, *v_iter);
      out << "," << endl;
    }
    indent_down();
    indent(out) << "]";
    if (type->is_set()) {
      out << ")";
    }
  } else {
    throw "CANNOT GENERATE CONSTANT FOR TYPE: " + type->get_name();
  }

  return out.str();
}

/**
 * Generates a python struct
 */
void t_py_generator::generate_struct(t_struct* tstruct) {
  generate_py_struct(tstruct, false);
}

/**
 * Generates a struct definition for a thrift exception. Basically the same
 * as a struct but extends the Exception class.
 *
 * @param txception The struct definition
 */
void t_py_generator::generate_xception(t_struct* txception) {
  generate_py_struct(txception, true);
}

/**
 * Generates a python struct
 */
void t_py_generator::generate_py_struct(t_struct* tstruct,
                                        bool is_exception) {
  generate_py_struct_definition(f_types_, tstruct, is_exception);
}

/**
 * Generates a struct definition for a thrift data type.
 *
 * @param tstruct The struct definition
 */
void t_py_generator::generate_py_struct_definition(ofstream& out,
                                                   t_struct* tstruct,
                                                   bool is_exception,
                                                   bool is_result) {

  const vector<t_field*>& members = tstruct->get_members();
  vector<t_field*>::const_iterator m_iter;

  out <<
    "class " << tstruct->get_name();
  if (is_exception) {
    out << "(Exception)";
  } else if (gen_newstyle_) {
    out << "(object)";
  }
  out <<
    ":" << endl;
  indent_up();
  generate_python_docstring(out, tstruct);

  out << endl;

  /*
     Here we generate the structure specification for the fastbinary codec.
     These specifications have the following structure:
     thrift_spec -> tuple of item_spec
     item_spec -> None | (tag, type_enum, name, spec_args, default)
     tag -> integer
     type_enum -> TType.I32 | TType.STRING | TType.STRUCT | ...
     name -> string_literal
     default -> None  # Handled by __init__
     spec_args -> None  # For simple types
                | (type_enum, spec_args)  # Value type for list/set
                | (type_enum, spec_args, type_enum, spec_args)
                  # Key and value for map
                | (class_name, spec_args_ptr) # For struct/exception
     class_name -> identifier  # Basically a pointer to the class
     spec_args_ptr -> expression  # just class_name.spec_args
  */

  // TODO(dreiss): Test encoding of structs where some inner structs
  // don't have thrift_spec.
  if (!members.empty()) {
    int sorted_keys_pos = members[0]->get_key();
    indent(out) << "thrift_offset = " << sorted_keys_pos << endl;
    indent(out) << "thrift_spec = (" << endl;
    indent_up();

    for (m_iter = members.begin(); m_iter != members.end(); ++m_iter) {

      for (; sorted_keys_pos != (*m_iter)->get_key(); sorted_keys_pos++) {
        indent(out) << "None, # " << sorted_keys_pos << endl;
      }

      indent(out) << "(" << (*m_iter)->get_key() << ", "
            << type_to_enum((*m_iter)->get_type()) << ", "
            << "'" << (*m_iter)->get_name() << "'" << ", "
            << type_to_spec_args((*m_iter)->get_type()) << ", "
            << render_field_default_value(*m_iter) << ", "
            << "),"
            << " # " << sorted_keys_pos
            << endl;

      sorted_keys_pos ++;
    }

    indent_down();
    indent(out) << ")" << endl << endl;
  } else {
    indent(out) << "thrift_offset = 0" << endl;
    indent(out) << "thrift_spec = ()" << endl;
  }

  if (members.size() > 0) {
    out <<
      indent() << "def __init__(self";

    for (m_iter = members.begin(); m_iter != members.end(); ++m_iter) {
      // This fills in default values, as opposed to nulls
      out << ", " << declare_argument(*m_iter);
    }

    out << "):" << endl;

    indent_up();

    for (m_iter = members.begin(); m_iter != members.end(); ++m_iter) {
      // Initialize fields
      if (!can_default(*m_iter) && (*m_iter)->get_value() != NULL) {
        indent(out) <<
          "if " << (*m_iter)->get_name() << " is default:" << endl;
        indent_up();
        indent(out) << (*m_iter)->get_name() << " = " <<
          render_field_default_value(*m_iter) << endl;
        indent_down();
      }
      indent(out) << "self." << (*m_iter)->get_name() << " = " 
                  << (*m_iter)->get_name() << endl;
    }

    indent_down();

    out << endl;
  }

  generate_py_struct_reader(out, tstruct);
  generate_py_struct_writer(out, tstruct);

  // Printing utilities so that on the command line thrift
  // structs look pretty like dictionaries
  out <<
    indent() << "def __repr__(self):" << endl <<
    indent() << "  L = ['%s=%r' % (key, value)" << endl <<
    indent() << "    for key, value in self.__dict__.iteritems()]" << endl <<
    indent() << "  return '%s(%s)' % (self.__class__.__name__, ', '.join(L))" << endl <<
    endl;

  // Equality and inequality methods that compare by value
  out <<
    indent() << "def __eq__(self, other):" << endl;
  indent_up();
  out <<
    indent() << "return isinstance(other, self.__class__) and "
                "self.__dict__ == other.__dict__" << endl;
  indent_down();
  out << endl;

  out <<
    indent() << "def __ne__(self, other):" << endl;
  indent_up();
  out <<
    indent() << "return not (self == other)" << endl;
  indent_down();
  out << endl;

  indent_down();
}

/**
 * Generates the read method for a struct
 */
void t_py_generator::generate_py_struct_reader(ofstream& out,
                                                t_struct* tstruct) {
  const vector<t_field*>& fields = tstruct->get_members();
  vector<t_field*>::const_iterator f_iter;

  indent(out) <<
    "def read(self, iprot):" << endl;
  indent_up();
  indent(out) << "iprot.write(self)" << endl;

<<<<<<< HEAD
=======
  indent(out) <<
    "if iprot.__class__ == TBinaryProtocol.TBinaryProtocolAccelerated "
    "and isinstance(iprot.trans, TTransport.CReadableTransport) "
    "and self.thrift_spec is not None "
    "and fastbinary is not None:" << endl;
  indent_up();

  indent(out) <<
    "fastbinary.decode_binary(self, iprot.trans, (" << tstruct->get_name() <<
    ", " << tstruct->get_name() << ".thrift_spec))" << endl;
  indent(out) <<
    "return" << endl;
>>>>>>> 39a14f38
  indent_down();
  out << endl;
}

void t_py_generator::generate_py_struct_writer(ofstream& out,
                                               t_struct* tstruct) {
  string name = tstruct->get_name();
  const vector<t_field*>& fields = tstruct->get_sorted_members();
  vector<t_field*>::const_iterator f_iter;

  indent(out) <<
    "def write(self, oprot):" << endl;
  indent_up();
<<<<<<< HEAD
  indent(out) << "oprot.write(self)" << endl;
=======

  indent(out) <<
    "if oprot.__class__ == TBinaryProtocol.TBinaryProtocolAccelerated "
    "and self.thrift_spec is not None "
    "and fastbinary is not None:" << endl;
  indent_up();

  indent(out) <<
    "oprot.trans.write(fastbinary.encode_binary(self, (" << tstruct->get_name() <<
    ", " << tstruct->get_name() << ".thrift_spec)))" << endl;
  indent(out) <<
    "return" << endl;
  indent_down();

  indent(out) <<
    "oprot.writeStructBegin('" << name << "')" << endl;

  for (f_iter = fields.begin(); f_iter != fields.end(); ++f_iter) {
    // Write field header
    indent(out) <<
      "if self." << (*f_iter)->get_name() << " != None:" << endl;
    indent_up();
    indent(out) <<
      "oprot.writeFieldBegin(" <<
      "'" << (*f_iter)->get_name() << "', " <<
      type_to_enum((*f_iter)->get_type()) << ", " <<
      (*f_iter)->get_key() << ")" << endl;

    // Write field contents
    generate_serialize_field(out, *f_iter, "self.");

    // Write field closer
    indent(out) <<
      "oprot.writeFieldEnd()" << endl;

    indent_down();
  }

  // Write the struct map
  out <<
    indent() << "oprot.writeFieldStop()" << endl <<
    indent() << "oprot.writeStructEnd()" << endl;

>>>>>>> 39a14f38
  indent_down();
  out << endl;
}

/**
 * Generates a thrift service.
 *
 * @param tservice The service definition
 */
void t_py_generator::generate_service(t_service* tservice) {
  string f_service_name = package_dir_+"/"+service_name_+".py";
  f_service_.open(f_service_name.c_str());

  f_service_ <<
    py_autogen_comment() << endl <<
    py_default() << endl <<
    py_imports() << endl;

  if (tservice->get_extends() != NULL) {
    f_service_ <<
      "import " << get_real_py_module(tservice->get_extends()->get_program()) <<
      "." << tservice->get_extends()->get_name() << endl;
  }

  f_service_ <<
    "from ttypes import *" << endl <<
    "from thrift.Thrift import TProcessor" << endl;

  if (gen_twisted_) {
    f_service_ <<
      "from zope.interface import Interface, implements" << endl <<
      "from twisted.internet import defer" << endl <<
      "from thrift.transport import TTwisted" << endl;
  }

  f_service_ << endl;

  // Generate the three main parts of the service (well, two for now in PHP)
  generate_service_interface(tservice);
  generate_service_client(tservice);
  generate_service_server(tservice);
  generate_service_helpers(tservice);
  generate_service_remote(tservice);

  // Close service file
  f_service_ << endl;
  f_service_.close();
}

/**
 * Generates helper functions for a service.
 *
 * @param tservice The service to generate a header definition for
 */
void t_py_generator::generate_service_helpers(t_service* tservice) {
  vector<t_function*> functions = tservice->get_functions();
  vector<t_function*>::iterator f_iter;

  f_service_ <<
    "# HELPER FUNCTIONS AND STRUCTURES" << endl << endl;

  for (f_iter = functions.begin(); f_iter != functions.end(); ++f_iter) {
    t_struct* ts = (*f_iter)->get_arglist();
    generate_py_struct_definition(f_service_, ts, false);
    generate_py_function_helpers(*f_iter);
  }
}

/**
 * Generates a struct and helpers for a function.
 *
 * @param tfunction The function
 */
void t_py_generator::generate_py_function_helpers(t_function* tfunction) {
  if (!tfunction->is_oneway()) {
    t_struct result(program_, tfunction->get_name() + "_result");
    t_field success(tfunction->get_returntype(), "success", 0);
    if (!tfunction->get_returntype()->is_void()) {
      result.append(&success);
    }

    t_struct* xs = tfunction->get_xceptions();
    const vector<t_field*>& fields = xs->get_members();
    vector<t_field*>::const_iterator f_iter;
    for (f_iter = fields.begin(); f_iter != fields.end(); ++f_iter) {
      result.append(*f_iter);
    }
    generate_py_struct_definition(f_service_, &result, false, true);
  }
}

/**
 * Generates a service interface definition.
 *
 * @param tservice The service to generate a header definition for
 */
void t_py_generator::generate_service_interface(t_service* tservice) {
  string extends = "";
  string extends_if = "";
  if (tservice->get_extends() != NULL) {
    extends = type_name(tservice->get_extends());
    extends_if = "(" + extends + ".Iface)";
  } else {
    if (gen_twisted_) {
      extends_if = "(Interface)";
    }
  }

  f_service_ <<
    "class Iface" << extends_if << ":" << endl;
  indent_up();
  generate_python_docstring(f_service_, tservice);
  vector<t_function*> functions = tservice->get_functions();
  if (functions.empty()) {
    f_service_ <<
      indent() << "pass" << endl;
  } else {
    vector<t_function*>::iterator f_iter;
    for (f_iter = functions.begin(); f_iter != functions.end(); ++f_iter) {
      f_service_ <<
        indent() << "def " << function_signature_if(*f_iter) << ":" << endl;
      indent_up();
      generate_python_docstring(f_service_, (*f_iter));
      f_service_ <<
        indent() << "pass" << endl << endl;
      indent_down();
    }
  }

  indent_down();
  f_service_ <<
    endl;
}

/**
 * Generates a service client definition.
 *
 * @param tservice The service to generate a server for.
 */
void t_py_generator::generate_service_client(t_service* tservice) {
  string extends = "";
  string extends_client = "";
  if (tservice->get_extends() != NULL) {
    extends = type_name(tservice->get_extends());
    if (gen_twisted_) {
      extends_client = "(" + extends + ".Client)";
    } else {
      extends_client = extends + ".Client, ";
    }
  } else {
    if (gen_twisted_ && gen_newstyle_) {
        extends_client = "(object)";
    }
  }

  if (gen_twisted_) {
    f_service_ <<
      "class Client" << extends_client << ":" << endl <<
      "  implements(Iface)" << endl << endl;
  } else {
    f_service_ <<
      "class Client(" << extends_client << "Iface):" << endl;
  }
  indent_up();
  generate_python_docstring(f_service_, tservice);

  // Constructor function
  if (gen_twisted_) {
    f_service_ <<
      indent() << "def __init__(self, transport, oprot_factory):" << endl;
  } else {
    f_service_ <<
      indent() << "def __init__(self, iprot, oprot=None):" << endl;
  }
  if (extends.empty()) {
    if (gen_twisted_) {
      f_service_ <<
        indent() << "  self._transport = transport" << endl <<
        indent() << "  self._oprot_factory = oprot_factory" << endl <<
        indent() << "  self._seqid = 0" << endl <<
        indent() << "  self._reqs = {}" << endl <<
        endl;
    } else {
      f_service_ <<
        indent() << "  self._iprot = self._oprot = iprot" << endl <<
        indent() << "  if oprot != None:" << endl <<
        indent() << "    self._oprot = oprot" << endl <<
        indent() << "  self._seqid = 0" << endl <<
        endl;
    }
  } else {
    if (gen_twisted_) {
      f_service_ <<
        indent() << "  " << extends << ".Client.__init__(self, transport, oprot_factory)" << endl <<
        endl;
    } else {
      f_service_ <<
        indent() << "  " << extends << ".Client.__init__(self, iprot, oprot)" << endl <<
        endl;
    }
  }

  // Generate client method implementations
  vector<t_function*> functions = tservice->get_functions();
  vector<t_function*>::const_iterator f_iter;
  for (f_iter = functions.begin(); f_iter != functions.end(); ++f_iter) {
    t_struct* arg_struct = (*f_iter)->get_arglist();
    const vector<t_field*>& fields = arg_struct->get_members();
    vector<t_field*>::const_iterator fld_iter;
    string funname = (*f_iter)->get_name();

    // Open function
    indent(f_service_) <<
      "def " << function_signature(*f_iter) << ":" << endl;
    indent_up();
    generate_python_docstring(f_service_, (*f_iter));
    if (gen_twisted_) {
      indent(f_service_) << "self._seqid += 1" << endl;
      if (!(*f_iter)->is_oneway()) {
        indent(f_service_) <<
          "d = self._reqs[self._seqid] = defer.Deferred()" << endl;
      }
    }

    indent(f_service_) <<
      "self.send_" << funname << "(";

    bool first = true;
    for (fld_iter = fields.begin(); fld_iter != fields.end(); ++fld_iter) {
      if (first) {
        first = false;
      } else {
        f_service_ << ", ";
      }
      f_service_ << (*fld_iter)->get_name();
    }
    f_service_ << ")" << endl;

    if (!(*f_iter)->is_oneway()) {
      f_service_ << indent();
      if (gen_twisted_) {
        f_service_ << "return d" << endl;
      } else {
        if (!(*f_iter)->get_returntype()->is_void()) {
          f_service_ << "return ";
        }
        f_service_ <<
          "self.recv_" << funname << "()" << endl;
      }
    } else {
      if (gen_twisted_) {
        f_service_ <<
          indent() << "return defer.succeed(None)" << endl;
      }
    }
    indent_down();
    f_service_ << endl;

    indent(f_service_) <<
      "def send_" << function_signature(*f_iter) << ":" << endl;

    indent_up();

    std::string argsname = (*f_iter)->get_name() + "_args";

    // Serialize the request header
    if (gen_twisted_) {
      f_service_ <<
        indent() << "oprot = self._oprot_factory.getProtocol(self._transport)" << endl <<
        indent() <<
          "oprot.writeMessageBegin('" << (*f_iter)->get_name() << "', TMessageType.CALL, self._seqid)"
        << endl;
    } else {
      f_service_ <<
        indent() << "self._oprot.writeMessageBegin('" << (*f_iter)->get_name() << "', TMessageType.CALL, self._seqid)" << endl;
    }

    f_service_ <<
      indent() << "args = " << argsname << "()" << endl;

    for (fld_iter = fields.begin(); fld_iter != fields.end(); ++fld_iter) {
      f_service_ <<
        indent() << "args." << (*fld_iter)->get_name() << " = " << (*fld_iter)->get_name() << endl;
    }

    // Write to the stream
    if (gen_twisted_) {
      f_service_ <<
        indent() << "args.write(oprot)" << endl <<
        indent() << "oprot.writeMessageEnd()" << endl <<
        indent() << "oprot.trans.flush()" << endl;
    } else {
      f_service_ <<
        indent() << "args.write(self._oprot)" << endl <<
        indent() << "self._oprot.writeMessageEnd()" << endl <<
        indent() << "self._oprot.trans.flush()" << endl;
    }

    indent_down();

    if (!(*f_iter)->is_oneway()) {
      std::string resultname = (*f_iter)->get_name() + "_result";
      // Open function
      f_service_ <<
        endl;
      if (gen_twisted_) {
        f_service_ <<
          indent() << "def recv_" << (*f_iter)->get_name() <<
              "(self, iprot, mtype, rseqid):" << endl;
      } else {
        t_struct noargs(program_);
        t_function recv_function((*f_iter)->get_returntype(),
                               string("recv_") + (*f_iter)->get_name(),
                               &noargs);
        f_service_ <<
          indent() << "def " << function_signature(&recv_function) << ":" << endl;
      }
      indent_up();

      // TODO(mcslee): Validate message reply here, seq ids etc.

      if (gen_twisted_) {
        f_service_ <<
          indent() << "d = self._reqs.pop(rseqid)" << endl;
      } else {
        f_service_ <<
          indent() << "(fname, mtype, rseqid) = self._iprot.readMessageBegin()" << endl;
      }

      f_service_ <<
        indent() << "if mtype == TMessageType.EXCEPTION:" << endl <<
        indent() << "  x = TApplicationException()" << endl;

      if (gen_twisted_) {
        f_service_ <<
          indent() << "  x.read(iprot)" << endl <<
          indent() << "  iprot.readMessageEnd()" << endl <<
          indent() << "  return d.errback(x)" << endl <<
          indent() << "result = " << resultname << "()" << endl <<
          indent() << "result.read(iprot)" << endl <<
          indent() << "iprot.readMessageEnd()" << endl;
      } else {
        f_service_ <<
          indent() << "  x.read(self._iprot)" << endl <<
          indent() << "  self._iprot.readMessageEnd()" << endl <<
          indent() << "  raise x" << endl <<
          indent() << "result = " << resultname << "()" << endl <<
          indent() << "result.read(self._iprot)" << endl <<
          indent() << "self._iprot.readMessageEnd()" << endl;
      }

      // Careful, only return _result if not a void function
      if (!(*f_iter)->get_returntype()->is_void()) {
        f_service_ <<
          indent() << "if result.success != None:" << endl;
          if (gen_twisted_) {
            f_service_ <<
              indent() << "  return d.callback(result.success)" << endl;
          } else {
            f_service_ <<
              indent() << "  return result.success" << endl;
          }
      }

      t_struct* xs = (*f_iter)->get_xceptions();
      const std::vector<t_field*>& xceptions = xs->get_members();
      vector<t_field*>::const_iterator x_iter;
      for (x_iter = xceptions.begin(); x_iter != xceptions.end(); ++x_iter) {
        f_service_ <<
          indent() << "if result." << (*x_iter)->get_name() << " != None:" << endl;
          if (gen_twisted_) {
            f_service_ <<
              indent() << "  return d.errback(result." << (*x_iter)->get_name() << ")" << endl;

          } else {
            f_service_ <<
              indent() << "  raise result." << (*x_iter)->get_name() << "" << endl;
          }
      }

      // Careful, only return _result if not a void function
      if ((*f_iter)->get_returntype()->is_void()) {
        if (gen_twisted_) {
          indent(f_service_) <<
            "return d.callback(None)" << endl;
        } else {
          indent(f_service_) <<
            "return" << endl;
        }
      } else {
        if (gen_twisted_) {
          f_service_ <<
            indent() << "return d.errback(TApplicationException(TApplicationException.MISSING_RESULT, \"" << (*f_iter)->get_name() << " failed: unknown result\"))" << endl;
        } else {
          f_service_ <<
            indent() << "raise TApplicationException(TApplicationException.MISSING_RESULT, \"" << (*f_iter)->get_name() << " failed: unknown result\");" << endl;
        }
      }

      // Close function
      indent_down();
      f_service_ << endl;
    }
  }

  indent_down();
  f_service_ <<
    endl;
}

/**
 * Generates a command line tool for making remote requests
 *
 * @param tservice The service to generate a remote for.
 */
void t_py_generator::generate_service_remote(t_service* tservice) {
  vector<t_function*> functions = tservice->get_functions();
  vector<t_function*>::iterator f_iter;

  string f_remote_name = package_dir_+"/"+service_name_+"-remote";
  ofstream f_remote;
  f_remote.open(f_remote_name.c_str());

  f_remote <<
    "#!/usr/bin/env python" << endl <<
    py_autogen_comment() << endl <<
    "import sys" << endl <<
    "import pprint" << endl <<
    "from urlparse import urlparse" << endl <<
    "from thrift.transport import TTransport" << endl <<
    "from thrift.transport import TSocket" << endl <<
    "from thrift.transport import THttpClient" << endl <<
    "from thrift.protocol import TBinaryProtocol" << endl <<
    endl;

  f_remote <<
    "import " << service_name_ << endl <<
    "from ttypes import *" << endl <<
    endl;

  f_remote <<
    "if len(sys.argv) <= 1 or sys.argv[1] == '--help':" << endl <<
    "  print ''" << endl <<
    "  print 'Usage: ' + sys.argv[0] + ' [-h host:port] [-u url] [-f[ramed]] function [arg1 [arg2...]]'" << endl <<
    "  print ''" << endl <<
    "  print 'Functions:'" << endl;
  for (f_iter = functions.begin(); f_iter != functions.end(); ++f_iter) {
    f_remote <<
      "  print '  " << (*f_iter)->get_returntype()->get_name() << " " << (*f_iter)->get_name() << "(";
    t_struct* arg_struct = (*f_iter)->get_arglist();
    const std::vector<t_field*>& args = arg_struct->get_members();
    vector<t_field*>::const_iterator a_iter;
    int num_args = args.size();
    bool first = true;
    for (int i = 0; i < num_args; ++i) {
      if (first) {
        first = false;
      } else {
        f_remote << ", ";
      }
      f_remote <<
        args[i]->get_type()->get_name() << " " << args[i]->get_name();
    }
    f_remote << ")'" << endl;
  }
  f_remote <<
    "  print ''" << endl <<
    "  sys.exit(0)" << endl <<
    endl;

  f_remote <<
    "pp = pprint.PrettyPrinter(indent = 2)" << endl <<
    "host = 'localhost'" << endl <<
    "port = 9090" << endl <<
    "uri = ''" << endl <<
    "framed = False" << endl <<
    "http = False" << endl <<
    "argi = 1" << endl <<
    endl <<
    "if sys.argv[argi] == '-h':" << endl <<
    "  parts = sys.argv[argi+1].split(':') " << endl <<
    "  host = parts[0]" << endl <<
    "  port = int(parts[1])" << endl <<
    "  argi += 2" << endl <<
    endl <<
    "if sys.argv[argi] == '-u':" << endl <<
    "  url = urlparse(sys.argv[argi+1])" << endl <<
    "  parts = url[1].split(':') " << endl <<
    "  host = parts[0]" << endl <<
    "  if len(parts) > 1:" << endl <<
    "    port = int(parts[1])" << endl <<
    "  else:" << endl <<
    "    port = 80" << endl <<
    "  uri = url[2]" << endl <<
    "  http = True" << endl <<
    "  argi += 2" << endl <<
    endl <<
    "if sys.argv[argi] == '-f' or sys.argv[argi] == '-framed':" << endl <<
    "  framed = True" << endl <<
    "  argi += 1" << endl <<
    endl <<
    "cmd = sys.argv[argi]" << endl <<
    "args = sys.argv[argi+1:]" << endl <<
    endl <<
    "if http:" << endl <<
    "  transport = THttpClient.THttpClient(host, port, uri)" << endl <<
    "else:" << endl <<
    "  socket = TSocket.TSocket(host, port)" << endl <<
    "  if framed:" << endl <<
    "    transport = TTransport.TFramedTransport(socket)" << endl <<
    "  else:" << endl <<
    "    transport = TTransport.TBufferedTransport(socket)" << endl <<
    "protocol = TBinaryProtocol.TBinaryProtocol(transport)" << endl <<
    "client = " << service_name_ << ".Client(protocol)" << endl <<
    "transport.open()" << endl <<
    endl;

  // Generate the dispatch methods
  bool first = true;

  for (f_iter = functions.begin(); f_iter != functions.end(); ++f_iter) {
    if (first) {
      first = false;
    } else {
      f_remote << "el";
    }

    t_struct* arg_struct = (*f_iter)->get_arglist();
    const std::vector<t_field*>& args = arg_struct->get_members();
    vector<t_field*>::const_iterator a_iter;
    int num_args = args.size();

    f_remote <<
      "if cmd == '" << (*f_iter)->get_name() << "':" << endl <<
      "  if len(args) != " << num_args << ":" << endl <<
      "    print '" << (*f_iter)->get_name() << " requires " << num_args << " args'" << endl <<
      "    sys.exit(1)" << endl <<
      "  pp.pprint(client." << (*f_iter)->get_name() << "(";
    for (int i = 0; i < num_args; ++i) {
      if (args[i]->get_type()->is_string()) {
        f_remote << "args[" << i << "],";
      } else {
        f_remote << "eval(args[" << i << "]),";
      }
    }
    f_remote << "))" << endl;

    f_remote << endl;
  }

  f_remote << "transport.close()" << endl;

  // Close service file
  f_remote.close();

  // Make file executable, love that bitwise OR action
  chmod(f_remote_name.c_str(),
          S_IRUSR
        | S_IWUSR
        | S_IXUSR
#ifndef MINGW
        | S_IRGRP
        | S_IXGRP
        | S_IROTH
        | S_IXOTH
#endif
  );
}

/**
 * Generates a service server definition.
 *
 * @param tservice The service to generate a server for.
 */
void t_py_generator::generate_service_server(t_service* tservice) {
  // Generate the dispatch methods
  vector<t_function*> functions = tservice->get_functions();
  vector<t_function*>::iterator f_iter;

  string extends = "";
  string extends_processor = "";
  if (tservice->get_extends() != NULL) {
    extends = type_name(tservice->get_extends());
    extends_processor = extends + ".Processor, ";
  }

  // Generate the header portion
  if (gen_twisted_) {
    f_service_ <<
      "class Processor(" << extends_processor << "TProcessor):" << endl <<
      "  implements(Iface)" << endl << endl;
  } else {
    f_service_ <<
      "class Processor(" << extends_processor << "Iface, TProcessor):" << endl;
  }

  indent_up();

  indent(f_service_) <<
    "def __init__(self, handler):" << endl;
  indent_up();
  if (extends.empty()) {
    if (gen_twisted_) {
      f_service_ <<
        indent() << "self._handler = Iface(handler)" << endl;
    } else {
      f_service_ <<
        indent() << "self._handler = handler" << endl;
    }

    f_service_ <<
      indent() << "self._processMap = {}" << endl;
  } else {
    if (gen_twisted_) {
      f_service_ <<
        indent() << extends << ".Processor.__init__(self, Iface(handler))" << endl;
    } else {
      f_service_ <<
        indent() << extends << ".Processor.__init__(self, handler)" << endl;
    }
  }
  for (f_iter = functions.begin(); f_iter != functions.end(); ++f_iter) {
    f_service_ <<
      indent() << "self._processMap[\"" << (*f_iter)->get_name() << "\"] = Processor.process_" << (*f_iter)->get_name() << endl;
  }
  indent_down();
  f_service_ << endl;

  // Generate the server implementation
  indent(f_service_) <<
    "def process(self, iprot, oprot):" << endl;
  indent_up();

  f_service_ <<
    indent() << "(name, type, seqid) = iprot.readMessageBegin()" << endl;

  // TODO(mcslee): validate message

  // HOT: dictionary function lookup
  f_service_ <<
    indent() << "if name not in self._processMap:" << endl <<
    indent() << "  iprot.skip(TType.STRUCT)" << endl <<
    indent() << "  iprot.readMessageEnd()" << endl <<
    indent() << "  x = TApplicationException(TApplicationException.UNKNOWN_METHOD, 'Unknown function %s' % (name))" << endl <<
    indent() << "  oprot.writeMessageBegin(name, TMessageType.EXCEPTION, seqid)" << endl <<
    indent() << "  x.write(oprot)" << endl <<
    indent() << "  oprot.writeMessageEnd()" << endl <<
    indent() << "  oprot.trans.flush()" << endl;

  if (gen_twisted_) {
    f_service_ <<
      indent() << "  return defer.succeed(None)" << endl;
  } else {
    f_service_ <<
      indent() << "  return" << endl;
  }

  f_service_ <<
    indent() << "else:" << endl;

  if (gen_twisted_) {
    f_service_ <<
      indent() << "  return self._processMap[name](self, seqid, iprot, oprot)" << endl;
  } else {
    f_service_ <<
      indent() << "  self._processMap[name](self, seqid, iprot, oprot)" << endl;

    // Read end of args field, the T_STOP, and the struct close
    f_service_ <<
      indent() << "return True" << endl;
  }

  indent_down();
  f_service_ << endl;

  // Generate the process subfunctions
  for (f_iter = functions.begin(); f_iter != functions.end(); ++f_iter) {
    generate_process_function(tservice, *f_iter);
  }

  indent_down();
  f_service_ << endl;
}

/**
 * Generates a process function definition.
 *
 * @param tfunction The function to write a dispatcher for
 */
void t_py_generator::generate_process_function(t_service* tservice,
                                               t_function* tfunction) {
  // Open function
  indent(f_service_) <<
    "def process_" << tfunction->get_name() <<
    "(self, seqid, iprot, oprot):" << endl;
  indent_up();

  string argsname = tfunction->get_name() + "_args";
  string resultname = tfunction->get_name() + "_result";

  f_service_ <<
    indent() << "args = " << argsname << "()" << endl <<
    indent() << "args.read(iprot)" << endl <<
    indent() << "iprot.readMessageEnd()" << endl;

  t_struct* xs = tfunction->get_xceptions();
  const std::vector<t_field*>& xceptions = xs->get_members();
  vector<t_field*>::const_iterator x_iter;

  // Declare result for non oneway function
  if (!tfunction->is_oneway()) {
    f_service_ <<
      indent() << "result = " << resultname << "()" << endl;
  }

  if (gen_twisted_) {
    // Generate the function call
    t_struct* arg_struct = tfunction->get_arglist();
    const std::vector<t_field*>& fields = arg_struct->get_members();
    vector<t_field*>::const_iterator f_iter;

    f_service_ <<
      indent() << "d = defer.maybeDeferred(self._handler." <<
        tfunction->get_name() << ", ";
    bool first = true;
    for (f_iter = fields.begin(); f_iter != fields.end(); ++f_iter) {
      if (first) {
        first = false;
      } else {
        f_service_ << ", ";
      }
      f_service_ << "args." << (*f_iter)->get_name();
    }
    f_service_ << ")" << endl;

    // Shortcut out here for oneway functions
    if (tfunction->is_oneway()) {
      f_service_ <<
        indent() << "return d" << endl;
      indent_down();
      f_service_ << endl;
      return;
    }

    f_service_ <<
      indent() <<
        "d.addCallback(self.write_results_success_" <<
          tfunction->get_name() << ", result, seqid, oprot)" << endl;

    if (xceptions.size() > 0) {
      f_service_ <<
        indent() <<
          "d.addErrback(self.write_results_exception_" <<
            tfunction->get_name() << ", result, seqid, oprot)" << endl;
    }

    f_service_ <<
      indent() << "return d" << endl;

    indent_down();
    f_service_ << endl;

    indent(f_service_) <<
        "def write_results_success_" << tfunction->get_name() <<
        "(self, success, result, seqid, oprot):" << endl;
    indent_up();
    f_service_ <<
      indent() << "result.success = success" << endl <<
      indent() << "oprot.writeMessageBegin(\"" << tfunction->get_name() <<
        "\", TMessageType.REPLY, seqid)" << endl <<
      indent() << "result.write(oprot)" << endl <<
      indent() << "oprot.writeMessageEnd()" << endl <<
      indent() << "oprot.trans.flush()" << endl;
    indent_down();
    f_service_ << endl;

    // Try block for a function with exceptions
    if (!tfunction->is_oneway() && xceptions.size() > 0) {
      indent(f_service_) <<
        "def write_results_exception_" << tfunction->get_name() <<
        "(self, error, result, seqid, oprot):" << endl;
      indent_up();
      f_service_ <<
        indent() << "try:" << endl;

      // Kinda absurd
      f_service_ <<
        indent() << "  error.raiseException()" << endl;
      for (x_iter = xceptions.begin(); x_iter != xceptions.end(); ++x_iter) {
        f_service_ <<
          indent() << "except " << type_name((*x_iter)->get_type()) << ", " << (*x_iter)->get_name() << ":" << endl;
        if (!tfunction->is_oneway()) {
          indent_up();
          f_service_ <<
            indent() << "result." << (*x_iter)->get_name() << " = " << (*x_iter)->get_name() << endl;
          indent_down();
        } else {
          f_service_ <<
            indent() << "pass" << endl;
        }
      }
      f_service_ <<
        indent() << "oprot.writeMessageBegin(\"" << tfunction->get_name() <<
          "\", TMessageType.REPLY, seqid)" << endl <<
        indent() << "result.write(oprot)" << endl <<
        indent() << "oprot.writeMessageEnd()" << endl <<
        indent() << "oprot.trans.flush()" << endl;
      indent_down();
      f_service_ << endl;
    }
  } else {

    // Try block for a function with exceptions
    if (xceptions.size() > 0) {
      f_service_ <<
        indent() << "try:" << endl;
      indent_up();
    }

    // Generate the function call
    t_struct* arg_struct = tfunction->get_arglist();
    const std::vector<t_field*>& fields = arg_struct->get_members();
    vector<t_field*>::const_iterator f_iter;

    f_service_ << indent();
    if (!tfunction->is_oneway() && !tfunction->get_returntype()->is_void()) {
      f_service_ << "result.success = ";
    }
    f_service_ <<
      "self._handler." << tfunction->get_name() << "(";
    bool first = true;
    for (f_iter = fields.begin(); f_iter != fields.end(); ++f_iter) {
      if (first) {
        first = false;
      } else {
        f_service_ << ", ";
      }
      f_service_ << "args." << (*f_iter)->get_name();
    }
    f_service_ << ")" << endl;

    if (!tfunction->is_oneway() && xceptions.size() > 0) {
      indent_down();
      for (x_iter = xceptions.begin(); x_iter != xceptions.end(); ++x_iter) {
        f_service_ <<
          indent() << "except " << type_name((*x_iter)->get_type()) << ", " << (*x_iter)->get_name() << ":" << endl;
        if (!tfunction->is_oneway()) {
          indent_up();
          f_service_ <<
            indent() << "result." << (*x_iter)->get_name() << " = " << (*x_iter)->get_name() << endl;
          indent_down();
        } else {
          f_service_ <<
            indent() << "pass" << endl;
        }
      }
    }

    // Shortcut out here for oneway functions
    if (tfunction->is_oneway()) {
      f_service_ <<
        indent() << "return" << endl;
      indent_down();
      f_service_ << endl;
      return;
    }

    f_service_ <<
      indent() << "oprot.writeMessageBegin(\"" << tfunction->get_name() << "\", TMessageType.REPLY, seqid)" << endl <<
      indent() << "result.write(oprot)" << endl <<
      indent() << "oprot.writeMessageEnd()" << endl <<
      indent() << "oprot.trans.flush()" << endl;

    // Close function
    indent_down();
    f_service_ << endl;
  }
}

/**
 * Deserializes a field of any type.
 */
void t_py_generator::generate_deserialize_field(ofstream &out,
                                                t_field* tfield,
                                                string prefix,
                                                bool inclass) {
  t_type* type = get_true_type(tfield->get_type());

  if (type->is_void()) {
    throw "CANNOT GENERATE DESERIALIZE CODE FOR void TYPE: " +
      prefix + tfield->get_name();
  }

  string name = prefix + tfield->get_name();

  if (type->is_struct() || type->is_xception()) {
    generate_deserialize_struct(out,
                                (t_struct*)type,
                                 name);
  } else if (type->is_container()) {
    generate_deserialize_container(out, type, name);
  } else if (type->is_base_type() || type->is_enum()) {
    indent(out) <<
      name << " = iprot.";

    if (type->is_base_type()) {
      t_base_type::t_base tbase = ((t_base_type*)type)->get_base();
      switch (tbase) {
      case t_base_type::TYPE_VOID:
        throw "compiler error: cannot serialize void field in a struct: " +
          name;
        break;
      case t_base_type::TYPE_STRING:
        out << "readString();";
        break;
      case t_base_type::TYPE_BOOL:
        out << "readBool();";
        break;
      case t_base_type::TYPE_BYTE:
        out << "readByte();";
        break;
      case t_base_type::TYPE_I16:
        out << "readI16();";
        break;
      case t_base_type::TYPE_I32:
        out << "readI32();";
        break;
      case t_base_type::TYPE_I64:
        out << "readI64();";
        break;
      case t_base_type::TYPE_DOUBLE:
        out << "readDouble();";
        break;
      default:
        throw "compiler error: no PHP name for base type " + t_base_type::t_base_name(tbase);
      }
    } else if (type->is_enum()) {
      out << "readI32();";
    }
    out << endl;

  } else {
    printf("DO NOT KNOW HOW TO DESERIALIZE FIELD '%s' TYPE '%s'\n",
           tfield->get_name().c_str(), type->get_name().c_str());
  }
}

/**
 * Generates an unserializer for a struct, calling read()
 */
void t_py_generator::generate_deserialize_struct(ofstream &out,
                                                  t_struct* tstruct,
                                                  string prefix) {
  out <<
    indent() << prefix << " = " << type_name(tstruct) << "()" << endl <<
    indent() << prefix << ".read(iprot)" << endl;
}

/**
 * Serialize a container by writing out the header followed by
 * data and then a footer.
 */
void t_py_generator::generate_deserialize_container(ofstream &out,
                                                    t_type* ttype,
                                                    string prefix) {
  string size = tmp("_size");
  string ktype = tmp("_ktype");
  string vtype = tmp("_vtype");
  string etype = tmp("_etype");

  t_field fsize(g_type_i32, size);
  t_field fktype(g_type_byte, ktype);
  t_field fvtype(g_type_byte, vtype);
  t_field fetype(g_type_byte, etype);

  // Declare variables, read header
  if (ttype->is_map()) {
    out <<
      indent() << prefix << " = {}" << endl <<
      indent() << "(" << ktype << ", " << vtype << ", " << size << " ) = iprot.readMapBegin() " << endl;
  } else if (ttype->is_set()) {
    out <<
      indent() << prefix << " = set()" << endl <<
      indent() << "(" << etype << ", " << size << ") = iprot.readSetBegin()" << endl;
  } else if (ttype->is_list()) {
    out <<
      indent() << prefix << " = []" << endl <<
      indent() << "(" << etype << ", " << size << ") = iprot.readListBegin()" << endl;
  }

  // For loop iterates over elements
  string i = tmp("_i");
  indent(out) <<
    "for " << i << " in xrange(" << size << "):" << endl;

    indent_up();

    if (ttype->is_map()) {
      generate_deserialize_map_element(out, (t_map*)ttype, prefix);
    } else if (ttype->is_set()) {
      generate_deserialize_set_element(out, (t_set*)ttype, prefix);
    } else if (ttype->is_list()) {
      generate_deserialize_list_element(out, (t_list*)ttype, prefix);
    }

    indent_down();

  // Read container end
  if (ttype->is_map()) {
    indent(out) << "iprot.readMapEnd()" << endl;
  } else if (ttype->is_set()) {
    indent(out) << "iprot.readSetEnd()" << endl;
  } else if (ttype->is_list()) {
    indent(out) << "iprot.readListEnd()" << endl;
  }
}


/**
 * Generates code to deserialize a map
 */
void t_py_generator::generate_deserialize_map_element(ofstream &out,
                                                       t_map* tmap,
                                                       string prefix) {
  string key = tmp("_key");
  string val = tmp("_val");
  t_field fkey(tmap->get_key_type(), key);
  t_field fval(tmap->get_val_type(), val);

  generate_deserialize_field(out, &fkey);
  generate_deserialize_field(out, &fval);

  indent(out) <<
    prefix << "[" << key << "] = " << val << endl;
}

/**
 * Write a set element
 */
void t_py_generator::generate_deserialize_set_element(ofstream &out,
                                                       t_set* tset,
                                                       string prefix) {
  string elem = tmp("_elem");
  t_field felem(tset->get_elem_type(), elem);

  generate_deserialize_field(out, &felem);

  indent(out) <<
    prefix << ".add(" << elem << ")" << endl;
}

/**
 * Write a list element
 */
void t_py_generator::generate_deserialize_list_element(ofstream &out,
                                                        t_list* tlist,
                                                        string prefix) {
  string elem = tmp("_elem");
  t_field felem(tlist->get_elem_type(), elem);

  generate_deserialize_field(out, &felem);

  indent(out) <<
    prefix << ".append(" << elem << ")" << endl;
}


/**
 * Serializes a field of any type.
 *
 * @param tfield The field to serialize
 * @param prefix Name to prepend to field name
 */
void t_py_generator::generate_serialize_field(ofstream &out,
                                               t_field* tfield,
                                               string prefix) {
  t_type* type = get_true_type(tfield->get_type());

  // Do nothing for void types
  if (type->is_void()) {
    throw "CANNOT GENERATE SERIALIZE CODE FOR void TYPE: " +
      prefix + tfield->get_name();
  }

  if (type->is_struct() || type->is_xception()) {
    generate_serialize_struct(out,
                              (t_struct*)type,
                              prefix + tfield->get_name());
  } else if (type->is_container()) {
    generate_serialize_container(out,
                                 type,
                                 prefix + tfield->get_name());
  } else if (type->is_base_type() || type->is_enum()) {

    string name = prefix + tfield->get_name();

    indent(out) <<
      "oprot.";

    if (type->is_base_type()) {
      t_base_type::t_base tbase = ((t_base_type*)type)->get_base();
      switch (tbase) {
      case t_base_type::TYPE_VOID:
        throw
          "compiler error: cannot serialize void field in a struct: " + name;
        break;
      case t_base_type::TYPE_STRING:
        out << "writeString(" << name << ")";
        break;
      case t_base_type::TYPE_BOOL:
        out << "writeBool(" << name << ")";
        break;
      case t_base_type::TYPE_BYTE:
        out << "writeByte(" << name << ")";
        break;
      case t_base_type::TYPE_I16:
        out << "writeI16(" << name << ")";
        break;
      case t_base_type::TYPE_I32:
        out << "writeI32(" << name << ")";
        break;
      case t_base_type::TYPE_I64:
        out << "writeI64(" << name << ")";
        break;
      case t_base_type::TYPE_DOUBLE:
        out << "writeDouble(" << name << ")";
        break;
      default:
        throw "compiler error: no PHP name for base type " + t_base_type::t_base_name(tbase);
      }
    } else if (type->is_enum()) {
      out << "writeI32(" << name << ")";
    }
    out << endl;
  } else {
    printf("DO NOT KNOW HOW TO SERIALIZE FIELD '%s%s' TYPE '%s'\n",
           prefix.c_str(),
           tfield->get_name().c_str(),
           type->get_name().c_str());
  }
}

/**
 * Serializes all the members of a struct.
 *
 * @param tstruct The struct to serialize
 * @param prefix  String prefix to attach to all fields
 */
void t_py_generator::generate_serialize_struct(ofstream &out,
                                               t_struct* tstruct,
                                               string prefix) {
  indent(out) <<
    prefix << ".write(oprot)" << endl;
}

void t_py_generator::generate_serialize_container(ofstream &out,
                                                  t_type* ttype,
                                                  string prefix) {
  if (ttype->is_map()) {
    indent(out) <<
      "oprot.writeMapBegin(" <<
      type_to_enum(((t_map*)ttype)->get_key_type()) << ", " <<
      type_to_enum(((t_map*)ttype)->get_val_type()) << ", " <<
      "len(" << prefix << "))" << endl;
  } else if (ttype->is_set()) {
    indent(out) <<
      "oprot.writeSetBegin(" <<
      type_to_enum(((t_set*)ttype)->get_elem_type()) << ", " <<
      "len(" << prefix << "))" << endl;
  } else if (ttype->is_list()) {
    indent(out) <<
      "oprot.writeListBegin(" <<
      type_to_enum(((t_list*)ttype)->get_elem_type()) << ", " <<
      "len(" << prefix << "))" << endl;
  }

  if (ttype->is_map()) {
    string kiter = tmp("kiter");
    string viter = tmp("viter");
    indent(out) <<
      "for " << kiter << "," << viter << " in " << prefix << ".items():" << endl;
    indent_up();
    generate_serialize_map_element(out, (t_map*)ttype, kiter, viter);
    indent_down();
  } else if (ttype->is_set()) {
    string iter = tmp("iter");
    indent(out) <<
      "for " << iter << " in " << prefix << ":" << endl;
    indent_up();
    generate_serialize_set_element(out, (t_set*)ttype, iter);
    indent_down();
  } else if (ttype->is_list()) {
    string iter = tmp("iter");
    indent(out) <<
      "for " << iter << " in " << prefix << ":" << endl;
    indent_up();
    generate_serialize_list_element(out, (t_list*)ttype, iter);
    indent_down();
  }

  if (ttype->is_map()) {
    indent(out) <<
      "oprot.writeMapEnd()" << endl;
  } else if (ttype->is_set()) {
    indent(out) <<
      "oprot.writeSetEnd()" << endl;
  } else if (ttype->is_list()) {
    indent(out) <<
      "oprot.writeListEnd()" << endl;
  }
}

/**
 * Serializes the members of a map.
 *
 */
void t_py_generator::generate_serialize_map_element(ofstream &out,
                                                     t_map* tmap,
                                                     string kiter,
                                                     string viter) {
  t_field kfield(tmap->get_key_type(), kiter);
  generate_serialize_field(out, &kfield, "");

  t_field vfield(tmap->get_val_type(), viter);
  generate_serialize_field(out, &vfield, "");
}

/**
 * Serializes the members of a set.
 */
void t_py_generator::generate_serialize_set_element(ofstream &out,
                                                     t_set* tset,
                                                     string iter) {
  t_field efield(tset->get_elem_type(), iter);
  generate_serialize_field(out, &efield, "");
}

/**
 * Serializes the members of a list.
 */
void t_py_generator::generate_serialize_list_element(ofstream &out,
                                                      t_list* tlist,
                                                      string iter) {
  t_field efield(tlist->get_elem_type(), iter);
  generate_serialize_field(out, &efield, "");
}

/**
 * Returns if field default value can be used in param of function.
 *
 * @param tfield The field
 */
bool t_py_generator::can_default(t_field* tfield) {
  t_type* type = tfield->get_type();
  return type->is_base_type() && !type->is_enum();
}

/**
 * Generates the docstring for a given struct.
 */
void t_py_generator::generate_python_docstring(ofstream& out,
                                               t_struct* tstruct) {
  generate_python_docstring(out, tstruct, tstruct, "Attributes");
}

/**
 * Generates the docstring for a given function.
 */
void t_py_generator::generate_python_docstring(ofstream& out,
                                               t_function* tfunction) {
  generate_python_docstring(out, tfunction, tfunction->get_arglist(), "Parameters");
}

/**
 * Generates the docstring for a struct or function.
 */
void t_py_generator::generate_python_docstring(ofstream& out,
                                               t_doc*    tdoc,
                                               t_struct* tstruct,
                                               const char* subheader) {
  bool has_doc = false;
  stringstream ss;
  if (tdoc->has_doc()) {
    has_doc = true;
    ss << tdoc->get_doc();
  }

  const vector<t_field*>& fields = tstruct->get_members();
  if (fields.size() > 0) {
    if (has_doc) {
      ss << endl;
    }
    has_doc = true;
    ss << subheader << ":\n";
    vector<t_field*>::const_iterator p_iter;
    for (p_iter = fields.begin(); p_iter != fields.end(); ++p_iter) {
      t_field* p = *p_iter;
      ss << " - " << p->get_name();
      if (p->has_doc()) {
        ss << ": " << p->get_doc();
      } else {
        ss << endl;
      }
    }
  }

  if (has_doc) {
    generate_docstring_comment(out,
      "\"\"\"\n",
      "", ss.str(),
      "\"\"\"\n");
  }
}

/**
 * Generates the docstring for a generic object.
 */
void t_py_generator::generate_python_docstring(ofstream& out,
                                               t_doc* tdoc) {
  if (tdoc->has_doc()) {
    generate_docstring_comment(out,
      "\"\"\"\n",
      "", tdoc->get_doc(),
      "\"\"\"\n");
  }
}

/**
 * Declares an argument, which may include initialization as necessary.
 *
 * @param tfield The field
 */
string t_py_generator::declare_argument(t_field* tfield) {
  std::ostringstream result;
  result << tfield->get_name() << "=";
  if (tfield->get_value() == NULL) {
    result << "None";
    return result.str();
  }

  if (can_default(tfield)) {
    result << render_field_default_value(tfield);
  } else {
    result << "default";
  }
  return result.str();
}

/**
 * Renders a field default value, returns None otherwise.
 *
 * @param tfield The field
 */
string t_py_generator::render_field_default_value(t_field* tfield) {
  t_type* type = get_true_type(tfield->get_type());
  if (tfield->get_value() != NULL) {
    return render_const_value(type, tfield->get_value());
  } else {
    return "None";
  }
}

/**
 * Renders a function signature of the form 'type name(args)'
 *
 * @param tfunction Function definition
 * @return String of rendered function definition
 */
string t_py_generator::function_signature(t_function* tfunction,
                                           string prefix) {
  // TODO(mcslee): Nitpicky, no ',' if argument_list is empty
  return
    prefix + tfunction->get_name() +
    "(self, " + argument_list(tfunction->get_arglist()) + ")";
}

/**
 * Renders an interface function signature of the form 'type name(args)'
 *
 * @param tfunction Function definition
 * @return String of rendered function definition
 */
string t_py_generator::function_signature_if(t_function* tfunction,
                                           string prefix) {
  // TODO(mcslee): Nitpicky, no ',' if argument_list is empty
  string signature = prefix + tfunction->get_name() + "(";
  if (!gen_twisted_) {
    signature += "self, ";
  }
  signature += argument_list(tfunction->get_arglist()) + ")";
  return signature;
}


/**
 * Renders a field list
 */
string t_py_generator::argument_list(t_struct* tstruct) {
  string result = "";

  const vector<t_field*>& fields = tstruct->get_members();
  vector<t_field*>::const_iterator f_iter;
  bool first = true;
  for (f_iter = fields.begin(); f_iter != fields.end(); ++f_iter) {
    if (first) {
      first = false;
    } else {
      result += ", ";
    }
    result += (*f_iter)->get_name();
  }
  return result;
}

string t_py_generator::type_name(t_type* ttype) {
  t_program* program = ttype->get_program();
  if (ttype->is_service()) {
    return get_real_py_module(program) + "." + ttype->get_name();
  }
  if (program != NULL && program != program_) {
    return get_real_py_module(program) + ".ttypes." + ttype->get_name();
  }
  return ttype->get_name();
}

/**
 * Converts the parse type to a Python tyoe
 */
string t_py_generator::type_to_enum(t_type* type) {
  type = get_true_type(type);

  if (type->is_base_type()) {
    t_base_type::t_base tbase = ((t_base_type*)type)->get_base();
    switch (tbase) {
    case t_base_type::TYPE_VOID:
      throw "NO T_VOID CONSTRUCT";
    case t_base_type::TYPE_STRING:
      return "TType.STRING";
    case t_base_type::TYPE_BOOL:
      return "TType.BOOL";
    case t_base_type::TYPE_BYTE:
      return "TType.BYTE";
    case t_base_type::TYPE_I16:
      return "TType.I16";
    case t_base_type::TYPE_I32:
      return "TType.I32";
    case t_base_type::TYPE_I64:
      return "TType.I64";
    case t_base_type::TYPE_DOUBLE:
      return "TType.DOUBLE";
    }
  } else if (type->is_enum()) {
    return "TType.I32";
  } else if (type->is_struct() || type->is_xception()) {
    return "TType.STRUCT";
  } else if (type->is_map()) {
    return "TType.MAP";
  } else if (type->is_set()) {
    return "TType.SET";
  } else if (type->is_list()) {
    return "TType.LIST";
  }

  throw "INVALID TYPE IN type_to_enum: " + type->get_name();
}

/** See the comment inside generate_py_struct_definition for what this is. */
string t_py_generator::type_to_spec_args(t_type* ttype) {
  while (ttype->is_typedef()) {
    ttype = ((t_typedef*)ttype)->get_type();
  }

  if (ttype->is_base_type() || ttype->is_enum()) {
    return "None";
  } else if (ttype->is_struct() || ttype->is_xception()) {
    return "(" + type_name(ttype) + ", " + type_name(ttype) + ".thrift_spec)";
  } else if (ttype->is_map()) {
    return "(" +
      type_to_enum(((t_map*)ttype)->get_key_type()) + "," +
      type_to_spec_args(((t_map*)ttype)->get_key_type()) + "," +
      type_to_enum(((t_map*)ttype)->get_val_type()) + "," +
      type_to_spec_args(((t_map*)ttype)->get_val_type()) +
      ")";

  } else if (ttype->is_set()) {
    return "(" +
      type_to_enum(((t_set*)ttype)->get_elem_type()) + "," +
      type_to_spec_args(((t_set*)ttype)->get_elem_type()) +
      ")";

  } else if (ttype->is_list()) {
    return "(" +
      type_to_enum(((t_list*)ttype)->get_elem_type()) + "," +
      type_to_spec_args(((t_list*)ttype)->get_elem_type()) +
      ")";
  }

  throw "INVALID TYPE IN type_to_spec_args: " + ttype->get_name();
}


THRIFT_REGISTER_GENERATOR(py, "Python",
"    new_style:       Generate new-style classes.\n" \
"    twisted:         Generate Twisted-friendly RPC services.\n"
);<|MERGE_RESOLUTION|>--- conflicted
+++ resolved
@@ -172,11 +172,7 @@
   std::string py_imports();
   std::string py_default();
   std::string render_includes();
-<<<<<<< HEAD
-=======
-  std::string render_fastbinary_includes();
   bool can_default(t_field* field);
->>>>>>> 39a14f38
   std::string declare_argument(t_field* tfield);
   std::string render_field_default_value(t_field* tfield);
   std::string type_name(t_type* ttype);
@@ -672,21 +668,6 @@
   indent_up();
   indent(out) << "iprot.write(self)" << endl;
 
-<<<<<<< HEAD
-=======
-  indent(out) <<
-    "if iprot.__class__ == TBinaryProtocol.TBinaryProtocolAccelerated "
-    "and isinstance(iprot.trans, TTransport.CReadableTransport) "
-    "and self.thrift_spec is not None "
-    "and fastbinary is not None:" << endl;
-  indent_up();
-
-  indent(out) <<
-    "fastbinary.decode_binary(self, iprot.trans, (" << tstruct->get_name() <<
-    ", " << tstruct->get_name() << ".thrift_spec))" << endl;
-  indent(out) <<
-    "return" << endl;
->>>>>>> 39a14f38
   indent_down();
   out << endl;
 }
@@ -700,53 +681,7 @@
   indent(out) <<
     "def write(self, oprot):" << endl;
   indent_up();
-<<<<<<< HEAD
   indent(out) << "oprot.write(self)" << endl;
-=======
-
-  indent(out) <<
-    "if oprot.__class__ == TBinaryProtocol.TBinaryProtocolAccelerated "
-    "and self.thrift_spec is not None "
-    "and fastbinary is not None:" << endl;
-  indent_up();
-
-  indent(out) <<
-    "oprot.trans.write(fastbinary.encode_binary(self, (" << tstruct->get_name() <<
-    ", " << tstruct->get_name() << ".thrift_spec)))" << endl;
-  indent(out) <<
-    "return" << endl;
-  indent_down();
-
-  indent(out) <<
-    "oprot.writeStructBegin('" << name << "')" << endl;
-
-  for (f_iter = fields.begin(); f_iter != fields.end(); ++f_iter) {
-    // Write field header
-    indent(out) <<
-      "if self." << (*f_iter)->get_name() << " != None:" << endl;
-    indent_up();
-    indent(out) <<
-      "oprot.writeFieldBegin(" <<
-      "'" << (*f_iter)->get_name() << "', " <<
-      type_to_enum((*f_iter)->get_type()) << ", " <<
-      (*f_iter)->get_key() << ")" << endl;
-
-    // Write field contents
-    generate_serialize_field(out, *f_iter, "self.");
-
-    // Write field closer
-    indent(out) <<
-      "oprot.writeFieldEnd()" << endl;
-
-    indent_down();
-  }
-
-  // Write the struct map
-  out <<
-    indent() << "oprot.writeFieldStop()" << endl <<
-    indent() << "oprot.writeStructEnd()" << endl;
-
->>>>>>> 39a14f38
   indent_down();
   out << endl;
 }
