// Copyright (c) 2006- Facebook
// Distributed under the Thrift Software License
//
// See accompanying file LICENSE or visit the Thrift site at:
// http://developers.facebook.com/thrift/

#ifndef _THRIFT_PROTOCOL_TPROTOCOL_H_
#define _THRIFT_PROTOCOL_TPROTOCOL_H_ 1

#include <transport/TTransport.h>
#include <protocol/TProtocolException.h>

#include <boost/shared_ptr.hpp>

#include <netinet/in.h>
#include <sys/types.h>
#include <string>
#include <map>

namespace facebook { namespace thrift { namespace protocol {

using facebook::thrift::transport::TTransport;

#ifdef HAVE_ENDIAN_H
#include <endian.h>
#endif

#ifndef __BYTE_ORDER
# if defined(BYTE_ORDER) && defined(LITTLE_ENDIAN) && defined(BIG_ENDIAN)
#  define __BYTE_ORDER BYTE_ORDER
#  define __LITTLE_ENDIAN LITTLE_ENDIAN
#  define __BIG_ENDIAN BIG_ENDIAN
# else
#  error "Cannot determine endianness"
# endif
#endif

#if __BYTE_ORDER == __BIG_ENDIAN
# define ntohll(n) (n)
# define htonll(n) (n)
#elif __BYTE_ORDER == __LITTLE_ENDIAN
# if defined(__GNUC__) && defined(__GLIBC__)
#  include <byteswap.h>
#  define ntohll(n) bswap_64(n)
#  define htonll(n) bswap_64(n)
# else /* GNUC & GLIBC */
#  define ntohll(n) ( (((unsigned long long)ntohl(n)) << 32) + ntohl(n >> 32) )
#  define htonll(n) ( (((unsigned long long)htonl(n)) << 32) + htonl(n >> 32) )
# endif /* GNUC & GLIBC */
#else /* __BYTE_ORDER */
# error "Can't define htonll or ntohll!"
#endif

/**
 * Enumerated definition of the types that the Thrift protocol supports.
 * Take special note of the T_END type which is used specifically to mark
 * the end of a sequence of fields.
 */
enum TType {
  T_STOP       = 0,
  T_VOID       = 1,
  T_BOOL       = 2,
  T_BYTE       = 3,
  T_I08        = 3,
  T_I16        = 6,
  T_I32        = 8,
  T_U64        = 9,
  T_I64        = 10,
  T_DOUBLE     = 4,
  T_STRING     = 11,
  T_UTF7       = 11,
  T_STRUCT     = 12,
  T_MAP        = 13,
  T_SET        = 14,
  T_LIST       = 15,
  T_UTF8       = 16,
  T_UTF16      = 17
};

/**
 * Enumerated definition of the message types that the Thrift protocol
 * supports.
 */
enum TMessageType {
  T_CALL       = 1,
  T_REPLY      = 2,
  T_EXCEPTION  = 3
};

/**
 * Abstract class for a thrift protocol driver. These are all the methods that
 * a protocol must implement. Essentially, there must be some way of reading
 * and writing all the base types, plus a mechanism for writing out structs
 * with indexed fields.
 *
 * TProtocol objects should not be shared across multiple encoding contexts,
 * as they may need to maintain internal state in some protocols (i.e. XML).
 * Note that is is acceptable for the TProtocol module to do its own internal
 * buffered reads/writes to the underlying TTransport where appropriate (i.e.
 * when parsing an input XML stream, reading should be batched rather than
 * looking ahead character by character for a close tag).
 *
 * @author Mark Slee <mcslee@facebook.com>
 */
class TProtocol {
 public:
  virtual ~TProtocol() {}

  /**
   * Writing functions.
   */

  virtual uint32_t writeMessageBegin(const std::string& name,
                                     const TMessageType messageType,
                                     const int32_t seqid) = 0;

  virtual uint32_t writeMessageEnd() = 0;


  virtual uint32_t writeStructBegin(const std::string& name) = 0;

  virtual uint32_t writeStructEnd() = 0;

  virtual uint32_t writeFieldBegin(const std::string& name,
                                   const TType fieldType,
                                   const int16_t fieldId) = 0;

  virtual uint32_t writeFieldEnd() = 0;

  virtual uint32_t writeFieldStop() = 0;

  virtual uint32_t writeMapBegin(const TType keyType,
                                 const TType valType,
                                 const uint32_t size) = 0;

  virtual uint32_t writeMapEnd() = 0;

  virtual uint32_t writeListBegin(const TType elemType,
                                  const uint32_t size) = 0;

  virtual uint32_t writeListEnd() = 0;

  virtual uint32_t writeSetBegin(const TType elemType,
                                 const uint32_t size) = 0;

  virtual uint32_t writeSetEnd() = 0;

  virtual uint32_t writeBool(const bool value) = 0;

  virtual uint32_t writeByte(const int8_t byte) = 0;

  virtual uint32_t writeI16(const int16_t i16) = 0;

  virtual uint32_t writeI32(const int32_t i32) = 0;

  virtual uint32_t writeI64(const int64_t i64) = 0;

  virtual uint32_t writeDouble(const double dub) = 0;

  virtual uint32_t writeString(const std::string& str) = 0;

  virtual uint32_t writeBinary(const std::string& str) = 0;

  /**
   * Reading functions
   */

  virtual uint32_t readMessageBegin(std::string& name,
                                    TMessageType& messageType,
                                    int32_t& seqid) = 0;

  virtual uint32_t readMessageEnd() = 0;

  virtual uint32_t readStructBegin(std::string& name) = 0;

  virtual uint32_t readStructEnd() = 0;

  virtual uint32_t readFieldBegin(std::string& name,
                                  TType& fieldType,
                                  int16_t& fieldId) = 0;

  virtual uint32_t readFieldEnd() = 0;

  virtual uint32_t readMapBegin(TType& keyType,
                                TType& valType,
                                uint32_t& size) = 0;

  virtual uint32_t readMapEnd() = 0;

  virtual uint32_t readListBegin(TType& elemType,
                                 uint32_t& size) = 0;

  virtual uint32_t readListEnd() = 0;

  virtual uint32_t readSetBegin(TType& elemType,
                                uint32_t& size) = 0;

  virtual uint32_t readSetEnd() = 0;

  virtual uint32_t readBool(bool& value) = 0;

  virtual uint32_t readByte(int8_t& byte) = 0;

  virtual uint32_t readI16(int16_t& i16) = 0;

  virtual uint32_t readI32(int32_t& i32) = 0;

  virtual uint32_t readI64(int64_t& i64) = 0;

  virtual uint32_t readDouble(double& dub) = 0;

  virtual uint32_t readString(std::string& str) = 0;

  virtual uint32_t readBinary(std::string& str) = 0;

  /**
   * Method to arbitrarily skip over data.
   * TODO(dreiss): Templatize this later?
   */
  uint32_t skip(TType type) {
    switch (type) {
    case T_BOOL:
      {
        bool boolv;
        return readBool(boolv);
      }
    case T_BYTE:
      {
        int8_t bytev;
        return readByte(bytev);
      }
    case T_I16:
      {
        int16_t i16;
        return readI16(i16);
      }
    case T_I32:
      {
        int32_t i32;
        return readI32(i32);
      }
    case T_I64:
      {
        int64_t i64;
        return readI64(i64);
      }
    case T_DOUBLE:
      {
        double dub;
        return readDouble(dub);
      }
    case T_STRING:
      {
        std::string str;
        return readBinary(str);
      }
    case T_STRUCT:
      {
        uint32_t result = 0;
        std::string name;
        int16_t fid;
        TType ftype;
        result += readStructBegin(name);
        while (true) {
          result += readFieldBegin(name, ftype, fid);
          if (ftype == T_STOP) {
            break;
          }
          result += skip(ftype);
          result += readFieldEnd();
        }
        result += readStructEnd();
        return result;
      }
    case T_MAP:
      {
        uint32_t result = 0;
        TType keyType;
        TType valType;
        uint32_t i, size;
        result += readMapBegin(keyType, valType, size);
        for (i = 0; i < size; i++) {
          result += skip(keyType);
          result += skip(valType);
        }
        result += readMapEnd();
        return result;
      }
    case T_SET:
      {
        uint32_t result = 0;
        TType elemType;
        uint32_t i, size;
        result += readSetBegin(elemType, size);
        for (i = 0; i < size; i++) {
          result += skip(elemType);
        }
        result += readSetEnd();
        return result;
      }
    case T_LIST:
      {
        uint32_t result = 0;
        TType elemType;
        uint32_t i, size;
        result += readListBegin(elemType, size);
        for (i = 0; i < size; i++) {
          result += skip(elemType);
        }
        result += readListEnd();
        return result;
      }
    default:
      return 0;
    }
  }

  inline boost::shared_ptr<TTransport> getTransport() {
    return ptrans_;
  }

  // TODO: remove these two calls, they are for backwards
  // compatibility
  inline boost::shared_ptr<TTransport> getInputTransport() {
    return ptrans_;
  }
  inline boost::shared_ptr<TTransport> getOutputTransport() {
    return ptrans_;
  }

 protected:
  TProtocol(boost::shared_ptr<TTransport> ptrans):
    ptrans_(ptrans) {
  }

  boost::shared_ptr<TTransport> ptrans_;
<<<<<<< HEAD
  TTransport* trans_;
=======
>>>>>>> d9684828

 private:
  TProtocol() {}
};


/**
 * Constructs input and output protocol objects given transports.
 */
class TProtocolFactory {
 public:
  TProtocolFactory() {}

  virtual ~TProtocolFactory() {}

  virtual boost::shared_ptr<TProtocol> getProtocol(boost::shared_ptr<TTransport> trans) = 0;
};

}}} // facebook::thrift::protocol

#endif // #define _THRIFT_PROTOCOL_TPROTOCOL_H_ 1<|MERGE_RESOLUTION|>--- conflicted
+++ resolved
@@ -334,10 +334,6 @@
   }
 
   boost::shared_ptr<TTransport> ptrans_;
-<<<<<<< HEAD
-  TTransport* trans_;
-=======
->>>>>>> d9684828
 
  private:
   TProtocol() {}
