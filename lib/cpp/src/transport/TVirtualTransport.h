--- conflicted
+++ resolved
@@ -8,6 +8,7 @@
 #define _THRIFT_TRANSPORT_TVIRTUALTRANSPORT_H_ 1
 
 #include <transport/TTransport.h>
+#include <boost/type_traits.hpp>
 
 namespace facebook { namespace thrift { namespace transport {
 
@@ -171,8 +172,8 @@
     return static_cast<Transport_*>(this)->borrow(buf, len);
   }
 
-<<<<<<< HEAD
   virtual void consume_virt(uint32_t len) {
+    stats_.increment(stats::STAT_CONSUME);
     static_cast<Transport_*>(this)->consume(len);
   }
 
@@ -203,26 +204,16 @@
   void consume(uint32_t len) {
     throw TTransportException(TTransportException::NOT_OPEN, "Base TTransport cannot consume.");
   }
-=======
-  virtual void consume(uint32_t len) {
-    stats_.increment(stats::STAT_CONSUME);
-    static_cast<Transport_*>(this)->consume(len);
-  }
 
   stats::StatsCollector<CollectStats_> &getStats(void) {
     return stats_;
   }
 
  protected:
->>>>>>> 943195a1
-
- protected:
   TVirtualTransport() {}
-
   virtual ~TVirtualTransport() {}
 
  private:
-
    stats::StatsCollector<CollectStats_> stats_;
 };
 
